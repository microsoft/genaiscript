--- conflicted
+++ resolved
@@ -32,14 +32,10 @@
         "test:index": "node packages/cli/built/genaiscript.js retreival index packages/sample/src/rag/*",
         "test:search": "node packages/cli/built/genaiscript.js retreival search lorem packages/sample/src/rag/*",
         "test:query": "node packages/cli/built/genaiscript.js retreival query \"what is lorem ipsum?\" packages/sample/src/rag/*",
-<<<<<<< HEAD
-        "serve": "node packages/cli/built/genaiscript.js serve",
         "test:outline": "node packages/cli/built/genaiscript.js retreival outline packages/core/src/server/*.ts",
-        "test:highlight": "node packages/cli/built/genaiscript.js retreival highlight packages/core/src/server/*.ts"
-=======
+        "test:highlight": "node packages/cli/built/genaiscript.js retreival highlight packages/core/src/server/*.ts",
         "test:tokens": "node packages/cli/built/genaiscript.js retreival tokens packages/sample/src/rag/*",
         "serve": "node packages/cli/built/genaiscript.js serve"
->>>>>>> 025e3a50
     },
     "release-it": {
         "github": {
