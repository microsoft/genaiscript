--- conflicted
+++ resolved
@@ -1058,14 +1058,11 @@
         data: object[] | object,
         options?: DefDataOptions
     ): string
-<<<<<<< HEAD
-=======
     defSchema(
         name: string,
         schema: JSONSchema,
         options?: DefSchemaOptions
     ): string
->>>>>>> 49a7fa3f
     runPrompt(
         generator: string | RunPromptGenerator,
         options?: ModelOptions
@@ -1228,21 +1225,16 @@
     node: SyntaxNode
 }
 
+interface ChatSession {
+    askUser(question: string): Promise<string>
+}
+
 interface PromptContext extends RunPromptContext {
     script(options: PromptArgs): void
     system(options: PromptSystemArgs): void
     defImages(files: StringLike, options?: DefImagesOptions): void
     defFileMerge(fn: FileMergeHandler): void
-<<<<<<< HEAD
-    defOutput(fn: PromptOutputProcessorHandler): void
-    defSchema(
-        name: string,
-        schema: JSONSchema,
-        options?: DefSchemaOptions
-    ): string
-=======
     defOutputProcessor(fn: PromptOutputProcessorHandler): void
->>>>>>> 49a7fa3f
     fetchText(
         urlOrFile: string | WorkspaceFile,
         options?: FetchTextOptions
@@ -1264,6 +1256,7 @@
     CSV: CSV
     INI: INI
     AICI: AICI
+    chat: ChatSession
 }
 
 
@@ -1395,6 +1388,11 @@
 declare var AICI: AICI
 
 /**
+ * Access to current LLM chat session information
+ */
+declare var chat: ChatSession
+
+/**
  * Fetches a given URL and returns the response.
  * @param url
  */
