import { ChatCompletionsOptions, LanguageModel } from "./chat"
import { PromptTemplate } from "./ast"
import { logVerbose, toBase64 } from "./util"
import { fileTypeFromBuffer } from "file-type"
import { OAIToken, host } from "./host"
import { MarkdownTrace } from "./trace"
import { YAMLParse, YAMLStringify } from "./yaml"
import { createParsers } from "./parsers"
import { throwError } from "./error"
import { upsert, search } from "./retreival"
import { outline } from "./highlights"
import { readText } from "./fs"
import {
    PromptNode,
    appendChild,
    createFileMergeNode,
    createFunctioNode,
    createImageNode,
    createOutputProcessor,
    createSchemaNode,
    createTextNode,
} from "./promptdom"
import { bingSearch } from "./search"
import { createDefDataNode } from "./filedom"
import { CancellationToken } from "./cancellation"
import {
    RunPromptContextNode,
    createRunPromptContext,
} from "./runpromptcontext"
import { CSVParse, CSVToMarkdown } from "./csv"
import { INIParse, INIStringify, INITryParse } from "./ini"

function stringLikeToFileName(f: string | LinkedFile) {
    return typeof f === "string" ? f : f?.filename
}

export function createPromptContext(
    vars: ExpansionVariables,
    trace: MarkdownTrace,
    options: RunTemplateOptions,
    model: string
) {
    const env = new Proxy(vars, {
        get: (target: any, prop, recv) => {
            const v = target[prop]
            if (v === undefined) {
                trace.error(`\`env.${String(prop)}\` not defined`)
                return ""
            }
            return v
        },
    })
    const parsers = createParsers({ trace, model })
    const YAML = Object.freeze<YAML>({
        stringify: YAMLStringify,
        parse: YAMLParse,
    })
    const CSV = Object.freeze<CSV>({
        parse: CSVParse,
        mardownify: CSVToMarkdown,
    })
    const INI = Object.freeze<INI>({
        parse: INIParse,
        stringify: INIStringify,
    })
    const AICI = Object.freeze<AICI>({
        gen: (options: AICIGenOptions) => {
            // validate options
            return {
                type: "aici",
                name: "gen",
                options,
            }
        },
    })
    const path = host.path
    const fs = host.fs

    const retreival: Retreival = {
        webSearch: async (q) => {
            try {
                trace.startDetails(`🌐 retreival web search \`${q}\``)
                const { webPages } = (await bingSearch(q, { trace })) || {}
                return <SearchResult>{
                    webPages: webPages?.value?.map(
                        ({ url, name, snippet }) =>
                            <LinkedFile>{
                                filename: url,
                                label: name,
                                content: snippet,
                            }
                    ),
                }
            } catch (e) {
                trace.error(`web search error`, e)
                return undefined
            } finally {
                trace.endDetails()
            }
        },
        search: async (q, files, searchOptions) => {
            searchOptions = searchOptions || {}
            try {
                trace.startDetails(`🔍 retreival search \`${q}\``)
                if (!files?.length) {
                    trace.error("no files provided")
                    return { files: [], fragments: [] }
                } else {
                    await upsert(files, { trace, ...searchOptions })
                    const res = await search(q, {
                        ...searchOptions,
                        files: files.map(stringLikeToFileName),
                    })
                    trace.fence(res, "yaml")
                    return res
                }
            } finally {
                trace.endDetails()
            }
        },
        outline: async (files) => {
            try {
                trace.startDetails(
                    `🫥 retreival outline (${files?.length || 0} files)`
                )
                const res = await outline(files, { trace })
                return res?.response
            } finally {
                trace.endDetails()
            }
        },
    }

    const defImages = (files: StringLike, defOptions?: DefImagesOptions) => {
        const { detail } = defOptions || {}
        if (Array.isArray(files))
            files.forEach((file) => defImages(file, defOptions))
        else if (typeof files === "string")
            appendPromptChild(createImageNode({ url: files, detail }))
        else {
            const file: LinkedFile = files
            appendPromptChild(
                createImageNode(
                    (async () => {
                        let bytes: Uint8Array
                        if (/^https?:\/\//i.test(file.filename)) {
                            const resp = await fetch(file.filename)
                            if (!resp.ok) return undefined
                            const buffer = await resp.arrayBuffer()
                            bytes = new Uint8Array(buffer)
                        } else {
                            bytes = new Uint8Array(
                                await host.readFile(file.filename)
                            )
                        }
                        const mime = (await fileTypeFromBuffer(bytes))?.mime
                        if (
                            !mime ||
                            !/^image\/(png|jpeg|webp|gif)$/i.test(mime)
                        )
                            return undefined
                        const b64 = toBase64(bytes)
                        return {
                            url: `data:${mime};base64,${b64}`,
                            filename: file.filename,
                            detail,
                        }
                    })()
                )
            )
        }
    }

    const defSchema = (
        name: string,
        schema: JSONSchema,
        defOptions?: DefSchemaOptions
    ) => {
        trace.detailsFenced(
            `🧬 schema ${name}`,
            JSON.stringify(schema, null, 2),
            "json"
        )
        appendPromptChild(createSchemaNode(name, schema, defOptions))

        return name
    }

    const defOutput = (fn: PromptOutputProcessorHandler) => {
        if (fn) appendPromptChild(createOutputProcessor(fn))
    }

    const ctx = Object.freeze<PromptContext & RunPromptContextNode>({
        ...createRunPromptContext(options, env, trace),
        script: () => {},
        system: () => {},
        env,
        path,
        fs,
        parsers,
        YAML,
        CSV,
        INI,
        AICI,
        retreival,
        defImages,
        defSchema,
        defOutput,
        defFunction: (name, description, parameters, fn) => {
            appendPromptChild(
                createFunctioNode(name, description, parameters, fn)
            )
        },
        defFileMerge: (fn) => {
            appendPromptChild(createFileMergeNode(fn))
        },
        cancel: (reason?: string) => {
            throwError(reason || "user cancelled", true)
        },
        defData: (name, data, defOptions) => {
            appendPromptChild(createDefDataNode(name, data, env, defOptions))
            return name
        },
<<<<<<< HEAD
        fetchText: async (urlOrFile, options) => {
=======
        writeText: (body) => {
            appendPromptChild(
                createTextNode(body.replace(/\n*$/, "").replace(/^\n*/, ""))
            )
            const idx = body.indexOf(vars.error)
            if (idx >= 0) {
                const msg = body
                    .slice(idx + vars.error.length)
                    .replace(/\n[^]*/, "")
                throw new Error(msg)
            }
        },
        fetchText: async (urlOrFile, fetchOptions) => {
>>>>>>> 56f49e4c
            if (typeof urlOrFile === "string") {
                urlOrFile = {
                    label: urlOrFile,
                    filename: urlOrFile,
                    content: "",
                }
            }
            const url = urlOrFile.filename
            let ok = false
            let status = 404
            let text: string
            if (/^https?:\/\//i.test(url)) {
                const resp = await fetch(url, fetchOptions)
                ok = resp.ok
                status = resp.status
                if (ok) text = await resp.text()
            } else {
                try {
                    text = await readText("workspace://" + url)
                    ok = true
                } catch (e) {
                    logVerbose(e)
                    ok = false
                    status = 404
                }
            }
            const file: LinkedFile = {
                label: urlOrFile.label,
                filename: urlOrFile.label,
                content: text,
            }
            return {
                ok,
                status,
                text,
                file,
            }
        },
    })
    const appendPromptChild = (node: PromptNode) => {
        if (!ctx.node) throw new Error("Prompt closed")
        appendChild(ctx.node, node)
    }

    return ctx
}

export type RunTemplateOptions = ChatCompletionsOptions &
    ModelOptions & {
        cancellationToken?: CancellationToken
        infoCb?: (partialResponse: {
            text: string
            label?: string
            summary?: string
            vars?: Partial<ExpansionVariables>
        }) => void
        trace?: MarkdownTrace
        maxCachedTemperature?: number
        maxCachedTopP?: number
        skipLLM?: boolean
        label?: string
        cache?: boolean
        cliInfo?: {
            spec: string
        }
        languageModel?: LanguageModel
        vars?: Record<string, string>
        lineNumbers?: boolean
    }<|MERGE_RESOLUTION|>--- conflicted
+++ resolved
@@ -221,23 +221,7 @@
             appendPromptChild(createDefDataNode(name, data, env, defOptions))
             return name
         },
-<<<<<<< HEAD
         fetchText: async (urlOrFile, options) => {
-=======
-        writeText: (body) => {
-            appendPromptChild(
-                createTextNode(body.replace(/\n*$/, "").replace(/^\n*/, ""))
-            )
-            const idx = body.indexOf(vars.error)
-            if (idx >= 0) {
-                const msg = body
-                    .slice(idx + vars.error.length)
-                    .replace(/\n[^]*/, "")
-                throw new Error(msg)
-            }
-        },
-        fetchText: async (urlOrFile, fetchOptions) => {
->>>>>>> 56f49e4c
             if (typeof urlOrFile === "string") {
                 urlOrFile = {
                     label: urlOrFile,
