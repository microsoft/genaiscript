import type { TextItem } from "pdfjs-dist/types/src/display/api"
<<<<<<< HEAD
import { ParsePdfResponse, ParseService, host } from "./host"
import { MarkdownTrace } from "./trace"
=======
import { host } from "./host"
import { TraceOptions } from "./trace"
>>>>>>> 3a44145d
import { installImport } from "./import"
import { logError } from "./util"
import { PDFJS_DIST_VERSION } from "./version"
import os from "os"

// please some typescript warnings
declare global {
    export type SVGGraphics = any
}

async function tryImportPdfjs(options?: TraceOptions) {
    const { trace } = options || {}
    try {
        const pdfjs = await import("pdfjs-dist")
        let workerSrc = require.resolve("pdfjs-dist/build/pdf.worker.min.mjs")
        if (os.platform() === "win32")
            workerSrc = "file://" + workerSrc.replace(/\\/g, "/")
        pdfjs.GlobalWorkerOptions.workerSrc = workerSrc
        return pdfjs
    } catch (e) {
        trace?.error(
            `pdfjs-dist not found, installing ${PDFJS_DIST_VERSION}...`, e
        )
        await installImport("pdfjs-dist", PDFJS_DIST_VERSION, trace)
        const pdfjs = await import("pdfjs-dist")
        let workerSrc = require.resolve("pdfjs-dist/build/pdf.worker.min.mjs")
        if (os.platform() === "win32")
            workerSrc = "file://" + workerSrc.replace(/\\/g, "/")
        pdfjs.GlobalWorkerOptions.workerSrc = workerSrc
        return pdfjs
    }
}

/**
 * parses pdfs, require pdfjs-dist to be installed
 * @param fileOrUrl
 * @param content
 * @returns
 */
async function PDFTryParse(
    fileOrUrl: string,
    content?: Uint8Array,
    options?: { disableCleanup?: boolean } & TraceOptions
): Promise<string[]> {
    const { trace, disableCleanup } = options || {}
    try {
        const pdfjs = await tryImportPdfjs(options)
        const { getDocument } = pdfjs
        const data = content || (await host.readFile(fileOrUrl))
        const loader = await getDocument({
            data,
            useSystemFonts: true,
        })
        const doc = await loader.promise
        const numPages = doc.numPages
        const pages: string[] = []
        for (let i = 0; i < numPages; i++) {
            const page = await doc.getPage(1 + i) // 1-indexed
            const content = await page.getTextContent()
            const items: TextItem[] = content.items.filter(
                (item): item is TextItem => "str" in item
            )
            let { lines } = parsePageItems(items)
            if (!disableCleanup)
                lines = lines.map((line) => line.replace(/[\t ]+$/g, ""))
            // collapse trailing spaces
            pages.push(lines.join("\n"))
        }
        return pages
    } catch (error) {
        logError(error)
        return undefined
    }
}

function PDFPagesToString(pages: string[]) {
    return pages?.join("\n\n-------- Page Break --------\n\n")
}

export async function parsePdf(filename: string, options?: ParsePDFOptions & { trace?: MarkdownTrace }): Promise<{ pages: string[], content: string }> {
    const { trace, filter } = options || {}
    await host.parser.init(trace)
    let { pages } = await host.parser.parsePdf(filename)
    if (filter) pages = pages.filter((page, index) => filter(index, page))
    const content = PDFPagesToString(pages)
    return { pages, content }
}


export function createBundledParsers(): ParseService {
    return {
        init: async () => { },
        async parsePdf(filename: string): Promise<ParsePdfResponse> {
            const pages = await PDFTryParse(filename)
            if (!pages) return { ok: false }
            return {
                ok: true,
                pages,
            }
        }
    }
}

// to avoid cjs loading issues of pdfjs-dist, move this function in house
// https://github.com/electrovir/pdf-text-reader
function parsePageItems(pdfItems: TextItem[]) {
    const lineData: { [y: number]: TextItem[] } = {}

    for (let i = 0; i < pdfItems.length; i++) {
        const item = pdfItems[i]
        const y = item?.transform[5]
        if (!lineData.hasOwnProperty(y)) {
            lineData[y] = []
        }
        // how how to intentionally test this
        /* istanbul ignore next */
        if (item) {
            lineData[y]?.push(item)
        }
    }

    const yCoords = Object.keys(lineData)
        .map((key) => Number(key))
        // b - a here because the bottom is y = 0 so we want that to be last
        .sort((a, b) => b - a)
        // insert an empty line between any 2 lines where their distance is greater than the upper line's height
        .reduce((accum: number[], currentY, index, array) => {
            const nextY = array[index + 1]
            if (nextY != undefined) {
                const currentLine = lineData[currentY]!
                const currentLineHeight: number = currentLine.reduce(
                    (finalValue, current) =>
                        finalValue > current.height
                            ? finalValue
                            : current.height,
                    -1
                )

                // currentY - nextY because currentY will be higher than nextY
                if (Math.floor((currentY - nextY) / currentLineHeight) > 1) {
                    const newY = currentY - currentLineHeight
                    lineData[newY] = []
                    return accum.concat(currentY, newY)
                }
            }
            return accum.concat(currentY)
        }, [])

    const lines: string[] = []
    for (let i = 0; i < yCoords.length; i++) {
        const y = yCoords[i]
        // idk how to actually test this
        /* istanbul ignore next */
        if (y == undefined) {
            continue
        }
        // sort by x position (position in line)
        const lineItems = lineData[y]!.sort(
            (a, b) => a.transform[4] - b.transform[4]
        ).filter((item) => !!item.str)
        const firstLineItem = lineItems[0]!
        let line = lineItems.length ? firstLineItem.str : ""
        for (let j = 1; j < lineItems.length; j++) {
            const item = lineItems[j]!
            const lastItem = lineItems[j - 1]!
            const xDiff =
                item.transform[4] - (lastItem.transform[4] + lastItem.width)

            // insert spaces for items that are far apart horizontally
            // idk how to trigger this
            /* istanbul ignore next */
            if (
                item.height !== 0 &&
                lastItem.height !== 0 &&
                (xDiff > item.height || xDiff > lastItem.height)
            ) {
                const spaceCountA = Math.ceil(xDiff / item.height)
                let spaceCount = spaceCountA
                if (lastItem.height !== item.height) {
                    const spaceCountB = Math.ceil(xDiff / lastItem.height)
                    spaceCount =
                        spaceCountA > spaceCountB ? spaceCountA : spaceCountB
                }
                line += Array(spaceCount).fill("").join(" ")
            }
            line += item.str
        }
        lines.push(line)
    }

    return {
        lines,
    }
}<|MERGE_RESOLUTION|>--- conflicted
+++ resolved
@@ -1,11 +1,7 @@
 import type { TextItem } from "pdfjs-dist/types/src/display/api"
-<<<<<<< HEAD
 import { ParsePdfResponse, ParseService, host } from "./host"
 import { MarkdownTrace } from "./trace"
-=======
-import { host } from "./host"
 import { TraceOptions } from "./trace"
->>>>>>> 3a44145d
 import { installImport } from "./import"
 import { logError } from "./util"
 import { PDFJS_DIST_VERSION } from "./version"
