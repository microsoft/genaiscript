import debug from "debug"
const dbg = debug("genaiscript:expander")

import { resolveScript } from "./ast"
import { assert } from "./util"
import { MarkdownTrace } from "./trace"
import { errorMessage, isCancelError, NotSupportedError } from "./error"
import { JS_REGEX, MAX_TOOL_CALLS, PROMPTY_REGEX } from "./constants"
import {
    finalizeMessages,
    PromptAudio,
    PromptImage,
    PromptPrediction,
    renderPromptNode,
} from "./promptdom"
import { createPromptContext } from "./promptcontext"
import { evalPrompt } from "./evalprompt"
import { addToolDefinitionsMessage, appendSystemMessage } from "./chat"
import { importPrompt } from "./importprompt"
import { runtimeHost } from "./host"
import { addFallbackToolSystems, resolveSystems } from "./systems"
import { GenerationOptions } from "./generation"
import {
    ChatCompletionMessageParam,
    ChatCompletionReasoningEffort,
} from "./chattypes"
import { GenerationStatus, Project } from "./server/messages"
import { dispose } from "./dispose"
import { normalizeFloat, normalizeInt } from "./cleaners"
import { mergeEnvVarsWithSystem } from "./vars"
import { installGlobalPromptContext } from "./globals"
import { mark } from "./performance"
import { nodeIsPackageTypeModule } from "./nodepackage"
import { parseModelIdentifier } from "./models"

/**
 * Executes a prompt expansion process based on the provided prompt script, variables, and options.
 *
 * @param prj - The project instance in which the prompt script is executed.
 * @param r - The prompt script to be evaluated, containing the logic and structure of the prompt.
 * @param ev - Expansion variables to customize the prompt script evaluation.
 * @param trace - The trace object used for generating logs and debugging details.
 * @param options - Configuration options that influence the prompt expansion and evaluation.
 * @param installGlobally - Specifies whether the prompt context should be installed globally.
 * @returns An object containing the status of the operation, generated messages, images, schema definitions, tools, logs, and other related outputs.
 */
export async function callExpander(
    prj: Project,
    r: PromptScript,
    ev: ExpansionVariables,
    trace: MarkdownTrace,
    options: GenerationOptions,
    installGlobally: boolean
) {
    mark("prompt.expand.main")
    assert(!!options.model)
    const modelId = r.model ?? options.model
    const ctx = await createPromptContext(prj, ev, trace, options, modelId)
    if (installGlobally) installGlobalPromptContext(ctx)

    let status: GenerationStatus = undefined
    let statusText: string = undefined
    let logs = ""
    let messages: ChatCompletionMessageParam[] = []
    let images: PromptImage[] = []
    let audios: PromptAudio[] = []
    let schemas: Record<string, JSONSchema> = {}
    let functions: ToolCallback[] = []
    let fileMerges: FileMergeHandler[] = []
    let outputProcessors: PromptOutputProcessorHandler[] = []
    let chatParticipants: ChatParticipant[] = []
    let fileOutputs: FileOutput[] = []
    let disposables: AsyncDisposable[] = []
    let prediction: PromptPrediction

    const logCb = (msg: any) => {
        logs += msg + "\n"
    }

    // package.json { type: "module" }
    const isModule = await nodeIsPackageTypeModule()
    try {
        if (
            r.filename &&
            (isModule || !JS_REGEX.test(r.filename)) &&
            !PROMPTY_REGEX.test(r.filename)
        )
            await importPrompt(ctx, r, { logCb, trace })
        else {
            await evalPrompt(ctx, r, {
                sourceMaps: true,
                logCb,
            })
        }
        const node = ctx.node
<<<<<<< HEAD
        if (provider !== MODEL_PROVIDER_AICI) {
            const {
                messages: msgs,
                images: imgs,
                audios: auds,
                errors,
                schemas: schs,
                functions: fns,
                fileMerges: fms,
                outputProcessors: ops,
                chatParticipants: cps,
                fileOutputs: fos,
                prediction: pred,
                disposables: mcps,
            } = await renderPromptNode(modelId, node, {
                flexTokens: options.flexTokens,
                fenceFormat: options.fenceFormat,
                trace,
            })
            messages = msgs
            images = imgs
            audios = auds
            schemas = schs
            functions = fns
            fileMerges = fms
            outputProcessors = ops
            chatParticipants = cps
            fileOutputs = fos
            disposables = mcps
            prediction = pred
            if (errors?.length) {
                for (const error of errors) trace.error(``, error)
                status = "error"
                statusText = errors.map((e) => errorMessage(e)).join("\n")
            } else {
                status = "success"
            }
=======
        const {
            messages: msgs,
            images: imgs,
            errors,
            schemas: schs,
            tools: fns,
            fileMerges: fms,
            outputProcessors: ops,
            chatParticipants: cps,
            fileOutputs: fos,
            prediction: pred,
            disposables: mcps,
        } = await renderPromptNode(modelId, node, {
            flexTokens: options.flexTokens,
            fenceFormat: options.fenceFormat,
            trace,
        })
        messages = msgs
        images = imgs
        schemas = schs
        functions = fns
        fileMerges = fms
        outputProcessors = ops
        chatParticipants = cps
        fileOutputs = fos
        disposables = mcps
        prediction = pred
        if (errors?.length) {
            for (const error of errors) trace.error(``, error)
            status = "error"
            statusText = errors.map((e) => errorMessage(e)).join("\n")
>>>>>>> da9dc4cc
        } else {
            status = "success"
        }
    } catch (e) {
        status = "error"
        statusText = errorMessage(e)
        if (isCancelError(e)) {
            status = "cancelled"
            trace.note(statusText)
        } else {
            trace.error(undefined, e)
        }
    }

    return Object.freeze({
        logs,
        status,
        statusText,
        messages,
        images,
        audios,
        schemas,
        functions: Object.freeze(functions),
        fileMerges,
        outputProcessors,
        chatParticipants,
        fileOutputs,
        disposables,
        prediction,
    })
}

function traceEnv(
    model: string,
    trace: MarkdownTrace,
    env: Partial<ExpansionVariables>
) {
    trace.startDetails("🏡 env")
    trace.files(env.files, {
        title: "💾 files",
        model,
        skipIfEmpty: true,
        secrets: env.secrets,
        maxLength: 0,
    })
    const vars = Object.entries(env.vars || {})
    if (vars.length) {
        trace.startDetails("🧮 vars")
        for (const [k, v] of vars) {
            trace.itemValue(k, v)
        }
        trace.endDetails()
    }
    const secrets = Object.keys(env.secrets || {})
    if (secrets.length) {
        trace.itemValue(`🔐 secrets`, secrets.join(", "))
    }
    trace.endDetails()
}

/**
 * /**
 *  * Expands a template into a structured prompt to be used for generation.
 *  *
 *  * @param prj The project context for resolution of scripts and systems.
 *  * @param template The template script to be expanded.
 *  * @param options Configuration options for template expansion and generation.
 *  * @param env The environment variables and metadata for the template expansion process.
 *  * @returns An object containing the expanded prompt details, including messages, images, schemas, tools, and more.
 *  *
 *  * Parameters:
 *  * @param prj
 *  * - The current project instance, used to resolve associated systems and scripts.
 *  *
 *  * @param template
 *  * - The source template script containing configurations and definitions for prompt generation.
 *  *
 *  * @param  - has parameters/options i
 */
export async function expandTemplate(
    prj: Project,
    template: PromptScript,
    options: GenerationOptions,
    env: ExpansionVariables
) {
    mark("prompt.expand.script")
    const trace = options.trace
    const model = options.model
    assert(!!trace)
    assert(!!model)
    const cancellationToken = options.cancellationToken
    // update options
    const lineNumbers =
        options.lineNumbers ??
        template.lineNumbers ??
        resolveSystems(prj, template, undefined)
            .map((s) => resolveScript(prj, s))
            .some((t) => t?.lineNumbers)
    const temperature =
        options.temperature ??
        normalizeFloat(env.vars["temperature"]) ??
        template.temperature ??
        runtimeHost.modelAliases.large.temperature
    options.fallbackTools =
        options.fallbackTools ??
        template.fallbackTools ??
        runtimeHost.modelAliases.large.fallbackTools
    const reasoningEffort: ChatCompletionReasoningEffort =
        options.reasoningEffort ??
        env.vars["reasoning_effort"] ??
        template.reasoningEffort ??
        runtimeHost.modelAliases.large.reasoningEffort
    const topP =
        options.topP ?? normalizeFloat(env.vars["top_p"]) ?? template.topP
    const maxTokens =
        options.maxTokens ??
        normalizeInt(env.vars["maxTokens"]) ??
        normalizeInt(env.vars["max_tokens"]) ??
        template.maxTokens
    const maxToolCalls =
        options.maxToolCalls ??
        normalizeInt(env.vars["maxToolCalls"]) ??
        normalizeInt(env.vars["max_tool_calls"]) ??
        template.maxToolCalls ??
        MAX_TOOL_CALLS
    const flexTokens =
        options.flexTokens ??
        normalizeInt(env.vars["flexTokens"]) ??
        normalizeInt(env.vars["flex_tokens"]) ??
        template.flexTokens
    const fenceFormat = options.fenceFormat ?? template.fenceFormat
    const cache = options.cache ?? template.cache
    let seed = options.seed ?? normalizeInt(env.vars["seed"]) ?? template.seed
    if (seed !== undefined) seed = seed >> 0
    let logprobs = options.logprobs || template.logprobs
    let topLogprobs = Math.max(
        options.topLogprobs || 0,
        template.topLogprobs || 0
    )

    // finalize options
    const { provider } = parseModelIdentifier(model)
    env.meta.model = model
    Object.freeze(env.meta)

    trace.startDetails("💾 script", { expanded: true })

    traceEnv(model, trace, env)

    trace.startDetails("🧬 prompt", { expanded: true })
    trace.detailsFenced("💻 script source", template.jsSource, "js")

    const prompt = await callExpander(
        prj,
        template,
        env,
        trace,
        {
            ...options,
            maxTokens,
            maxToolCalls,
            flexTokens,
            seed,
            topP,
            temperature,
            reasoningEffort,
            lineNumbers,
            fenceFormat,
        },
        true
    )

    const { status, statusText, messages } = prompt
    const images = prompt.images.slice(0)
    const audios = prompt.audios.slice(0)
    const schemas = structuredClone(prompt.schemas)
    const tools = prompt.functions.slice(0)
    const fileMerges = prompt.fileMerges.slice(0)
    const outputProcessors = prompt.outputProcessors.slice(0)
    const chatParticipants = prompt.chatParticipants.slice(0)
    const fileOutputs = prompt.fileOutputs.slice(0)
    const prediction = prompt.prediction
    const disposables = prompt.disposables.slice(0)

    if (prompt.logs?.length) trace.details("📝 console.log", prompt.logs)
    trace.endDetails()

    if (cancellationToken?.isCancellationRequested || status === "cancelled") {
        await dispose(disposables, { trace })
        return {
            status: "cancelled",
            statusText: "user cancelled",
            messages,
        }
    }

    if (status !== "success" || prompt.messages.length === 0) {
        // cancelled
        await dispose(disposables, { trace })
        return {
            status,
            statusText,
            messages,
        }
    }

<<<<<<< HEAD
    if (images?.length || audios?.length)
        messages.push(toChatCompletionUserMessage("", images, audios))
    if (prompt.aici) messages.push(prompt.aici)

=======
>>>>>>> da9dc4cc
    const addSystemMessage = (content: string) => {
        appendSystemMessage(messages, content)
        trace.fence(content, "markdown")
    }

    const systems = resolveSystems(prj, template, tools)
    if (systems.length)
        if (messages[0].role === "system")
            // there's already a system message. add empty before
            messages.unshift({ role: "system", content: "" })

    if (addFallbackToolSystems(systems, tools, template, options)) {
        dbg("added fallback tools")
        assert(!Object.isFrozen(options))
        options.fallbackTools = true
    }

    try {
        trace.startDetails("👾 systems", { expanded: true })
        for (let i = 0; i < systems.length; ++i) {
            if (cancellationToken?.isCancellationRequested) {
                await dispose(disposables, { trace })
                return {
                    status: "cancelled",
                    statusText: "user cancelled",
                    messages,
                }
            }

            const systemId = systems[i]
            dbg(`system ${systemId.id}`)
            const system = resolveScript(prj, systemId)
            if (!system)
                throw new Error(`system template ${systemId.id} not found`)

            trace.startDetails(`👾 ${system.id}`)
            const sysr = await callExpander(
                prj,
                system,
                mergeEnvVarsWithSystem(env, systemId),
                trace,
                options,
                false
            )

            if (sysr.images) images.push(...sysr.images)
            if (sysr.audios) audios.push(...sysr.audios)
            if (sysr.schemas) Object.assign(schemas, sysr.schemas)
            if (sysr.functions) tools.push(...sysr.functions)
            if (sysr.fileMerges) fileMerges.push(...sysr.fileMerges)
            if (sysr.outputProcessors)
                outputProcessors.push(...sysr.outputProcessors)
            if (sysr.chatParticipants)
                chatParticipants.push(...sysr.chatParticipants)
            if (sysr.fileOutputs) fileOutputs.push(...sysr.fileOutputs)
            if (sysr.disposables?.length) disposables.push(...sysr.disposables)
            if (sysr.logs?.length) trace.details("📝 console.log", sysr.logs)
            for (const smsg of sysr.messages) {
                if (smsg.role === "user" && typeof smsg.content === "string") {
                    addSystemMessage(smsg.content)
                } else
                    throw new NotSupportedError(
                        "only string user messages supported in system"
                    )
            }
            logprobs = logprobs || system.logprobs
            topLogprobs = Math.max(topLogprobs, system.topLogprobs || 0)
            trace.detailsFenced("💻 script source", system.jsSource, "js")
            trace.endDetails()

            if (sysr.status !== "success") {
                await dispose(disposables, options)
                return {
                    status: sysr.status,
                    statusText: sysr.statusText,
                    messages,
                }
            }
        }
    } finally {
        trace.endDetails()
    }

    if (options.fallbackTools) {
        addToolDefinitionsMessage(messages, tools)
    }

    const { responseType, responseSchema } = finalizeMessages(model, messages, {
        ...template,
        fileOutputs,
        trace,
    })

    trace.endDetails()

    return {
        cache,
        messages,
        images,
        audios,
        schemas,
        tools,
        status: <GenerationStatus>status,
        statusText: statusText,
        model,
        temperature,
        reasoningEffort,
        topP,
        maxTokens,
        maxToolCalls,
        seed,
        responseType,
        responseSchema,
        fileMerges,
        prediction,
        outputProcessors,
        chatParticipants,
        fileOutputs,
        logprobs,
        topLogprobs,
        disposables,
        fallbackTools: options.fallbackTools,
    }
}<|MERGE_RESOLUTION|>--- conflicted
+++ resolved
@@ -93,45 +93,6 @@
             })
         }
         const node = ctx.node
-<<<<<<< HEAD
-        if (provider !== MODEL_PROVIDER_AICI) {
-            const {
-                messages: msgs,
-                images: imgs,
-                audios: auds,
-                errors,
-                schemas: schs,
-                functions: fns,
-                fileMerges: fms,
-                outputProcessors: ops,
-                chatParticipants: cps,
-                fileOutputs: fos,
-                prediction: pred,
-                disposables: mcps,
-            } = await renderPromptNode(modelId, node, {
-                flexTokens: options.flexTokens,
-                fenceFormat: options.fenceFormat,
-                trace,
-            })
-            messages = msgs
-            images = imgs
-            audios = auds
-            schemas = schs
-            functions = fns
-            fileMerges = fms
-            outputProcessors = ops
-            chatParticipants = cps
-            fileOutputs = fos
-            disposables = mcps
-            prediction = pred
-            if (errors?.length) {
-                for (const error of errors) trace.error(``, error)
-                status = "error"
-                statusText = errors.map((e) => errorMessage(e)).join("\n")
-            } else {
-                status = "success"
-            }
-=======
         const {
             messages: msgs,
             images: imgs,
@@ -163,7 +124,6 @@
             for (const error of errors) trace.error(``, error)
             status = "error"
             statusText = errors.map((e) => errorMessage(e)).join("\n")
->>>>>>> da9dc4cc
         } else {
             status = "success"
         }
@@ -370,13 +330,6 @@
         }
     }
 
-<<<<<<< HEAD
-    if (images?.length || audios?.length)
-        messages.push(toChatCompletionUserMessage("", images, audios))
-    if (prompt.aici) messages.push(prompt.aici)
-
-=======
->>>>>>> da9dc4cc
     const addSystemMessage = (content: string) => {
         appendSystemMessage(messages, content)
         trace.fence(content, "markdown")
