--- conflicted
+++ resolved
@@ -50,10 +50,7 @@
         console.debug(cmd)
         const { stdout, stderr, error } = await execAsync(cmd)
         console.debug(stderr)
-<<<<<<< HEAD
-=======
 
->>>>>>> 81b1ea0c
         const outputText = stdout.slice(Math.max(0, stdout.indexOf("{")))
         let output
         try {
