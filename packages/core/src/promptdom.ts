// Importing various utility functions and constants from different modules.
import { dataToMarkdownTable, CSVTryParse } from "./csv"
import { renderFileContent, resolveFileContent } from "./file"
import { addLineNumbers, extractRange } from "./liner"
import { JSONSchemaStringifyToTypeScript } from "./schema"
import { approximateTokens, truncateTextToTokens } from "./tokens"
import { MarkdownTrace, TraceOptions } from "./trace"
import {
    arrayify,
    assert,
    ellipse,
    logError,
    logWarn,
    toStringList,
} from "./util"
import { YAMLStringify } from "./yaml"
import {
    DEFAULT_FENCE_FORMAT,
    MARKDOWN_PROMPT_FENCE,
    PROMPT_FENCE,
    PROMPTDOM_PREVIEW_MAX_LENGTH,
    PROMPTY_REGEX,
    SANITIZED_PROMPT_INJECTION,
    SCHEMA_DEFAULT_FORMAT,
    TEMPLATE_ARG_DATA_SLICE_SAMPLE,
    TEMPLATE_ARG_FILE_MAX_TOKENS,
} from "./constants"
import {
    appendAssistantMessage,
    appendSystemMessage,
    appendUserMessage,
} from "./chat"
import { errorMessage } from "./error"
import { sliceData, tidyData } from "./tidy"
import { dedent } from "./indent"
import { ChatCompletionMessageParam } from "./chattypes"
import { resolveTokenEncoder } from "./encoders"
import { expandFileOrWorkspaceFiles } from "./fs"
import { interpolateVariables } from "./mustache"
import { diffCreatePatch } from "./diff"
import { promptyParse } from "./prompty"
import { jinjaRenderChatMessage } from "./jinja"
import { runtimeHost } from "./host"
import { hash } from "./crypto"
import { tryZodToJsonSchema } from "./zod"
import { GROQEvaluate } from "./groq"
import { trimNewlines } from "./unwrappers"
import { CancellationOptions } from "./cancellation"
import { promptParametersSchemaToJSONSchema } from "./parameters"
import { redactSecrets } from "./secretscanner"
import { escapeToolName } from "./tools"
import { measure } from "./performance"
import debug from "debug"
import { imageEncodeForLLM } from "./image"
import { providerFeatures } from "./features"
import { parseModelIdentifier } from "./models"
const dbg = debug("genaiscript:prompt:dom")
const dbgMcp = debug("genaiscript:prompt:dom:mcp")

// Definition of the PromptNode interface which is an essential part of the code structure.
export interface PromptNode extends ContextExpansionOptions {
    // Describes the type of the node.
    type?:
        | "text"
        | "image"
        | "audio"
        | "schema"
        | "tool"
        | "fileMerge"
        | "outputProcessor"
        | "stringTemplate"
        | "assistant"
        | "system"
        | "def"
        | "defData"
        | "chatParticipant"
        | "fileOutput"
        | "importTemplate"
        | "mcpServer"
        | undefined
    children?: PromptNode[] // Child nodes for hierarchical structure
    error?: unknown // Error information if present
    tokens?: number // Token count for the node

    /**
     * Rendered markdown preview of the node
     */
    preview?: string
    name?: string

    /**
     * Node removed from the tree
     */
    deleted?: boolean
}

// Interface for a text node in the prompt tree.
export interface PromptTextNode extends PromptNode {
    type: "text"
    value: Awaitable<string> // The text content, potentially awaiting resolution
    resolved?: string // Resolved text content
}

// Interface for a definition node, which includes options.
export interface PromptDefNode extends PromptNode, DefOptions {
    type: "def"
    name: string // Name of the definition
    value: Awaitable<WorkspaceFile> // File associated with the definition
    resolved?: WorkspaceFile // Resolved file content
}

export interface PromptDefDataNode extends PromptNode, DefDataOptions {
    type: "defData"
    name: string // Name of the definition
    value: Awaitable<object | object[]> // Data associated with the definition
    resolved?: object | object[]
}

export interface PromptPrediction {
    type: "content"
    content: string
}

// Interface for an assistant node.
export interface PromptAssistantNode extends PromptNode {
    type: "assistant"
    value: Awaitable<string> // Assistant-related content
    resolved?: string // Resolved assistant content
}

export interface PromptSystemNode extends PromptNode {
    type: "system"
    value: Awaitable<string> // Assistant-related content
    resolved?: string // Resolved assistant content
}

// Interface for a string template node.
export interface PromptStringTemplateNode extends PromptNode {
    type: "stringTemplate"
    strings: TemplateStringsArray // Template strings
    args: any[] // Arguments for the template
    transforms: ((s: string) => Awaitable<string>)[] // Transform functions to apply to the template
    resolved?: string // Resolved templated content
    role?: ChatMessageRole
}

// Interface for an import template node.
export interface PromptImportTemplate extends PromptNode {
    type: "importTemplate"
    files: ElementOrArray<string | WorkspaceFile> // Files to import
    args?: Record<string, ImportTemplateArgumentType> // Arguments for the template
    options?: ImportTemplateOptions // Additional options
}

// Interface representing a prompt image.
export interface PromptImage {
    url: string // URL of the image
    filename?: string // Optional filename
    detail?: "low" | "high" // Image detail level
    width?: number // Width of the image
    height?: number // Height of the image
    type?: string // MIME type of the image
}

// Interface for an image node.
export interface PromptImageNode extends PromptNode {
    type: "image"
    value: Awaitable<PromptImage> // Image information
    resolved?: PromptImage // Resolved image information
}

export interface PromptAudio {
    filename?: string
    data: string
    format: "mp3" | "wav"
}

export interface PromptAudioNode extends PromptNode {
    type: "audio"
    value: Awaitable<PromptAudio> // Image information
    resolved?: PromptAudio // Resolved image information
}

// Interface for a schema node.
export interface PromptSchemaNode extends PromptNode {
    type: "schema"
    name: string // Name of the schema
    value: JSONSchema // Schema definition
    options?: DefSchemaOptions // Additional options
}

// Interface for a function node.
export interface PromptToolNode extends PromptNode {
    type: "tool"
    name: string // Function name
    description: string // Description of the function
    parameters: JSONSchema // Parameters for the function
    impl: ChatFunctionHandler // Implementation of the function
    options?: DefToolOptions
    generator: ChatGenerationContext
}

export interface PromptMcpServerNode extends PromptNode {
    type: "mcpServer"
    config: McpServerConfig
}

// Interface for a file merge node.
export interface PromptFileMergeNode extends PromptNode {
    type: "fileMerge"
    fn: FileMergeHandler // Handler for the file merge
}

// Interface for an output processor node.
export interface PromptOutputProcessorNode extends PromptNode {
    type: "outputProcessor"
    fn: PromptOutputProcessorHandler // Handler for the output processing
}

// Interface for a chat participant node.
export interface PromptChatParticipantNode extends PromptNode {
    type: "chatParticipant"
    participant: ChatParticipant // Chat participant information
    options?: ChatParticipantOptions // Additional options
}

// Interface for a file output node.
export interface FileOutputNode extends PromptNode {
    type: "fileOutput"
    output: FileOutput // File output information
}

/**
 * Creates a text node with the specified value and optional context expansion options.
 *
 * @param value - The string value for the text node. Must not be undefined. Can be awaitable.
 * @param options - Configuration for context expansion. Optional.
 * @returns A text node object with the specified value and options.
 */
export function createTextNode(
    value: Awaitable<string>,
    options?: ContextExpansionOptions
): PromptTextNode {
    assert(value !== undefined) // Ensure value is defined
    return { type: "text", value, ...(options || {}) }
}

/**
 * Converts a definition name to a reference name based on the fence format.
 *
 * @param name - The name of the definition. If null or empty, no conversion occurs.
 * @param options - Configuration options, including the desired fence format.
 *                  If the `fenceFormat` is "xml", the name is wrapped in XML-like tags.
 * @returns The converted reference name, wrapped in XML tags if applicable.
 */
export function toDefRefName(
    name: string,
    options: FenceFormatOptions
): string {
    return name && options?.fenceFormat === "xml" ? `<${name}>` : name
}

// Function to create a definition node.
export function createDef(
    name: string,
    file: WorkspaceFile,
    options: DefOptions & TraceOptions
): PromptDefNode {
    name = name ?? ""
    const render = async () => {
        await resolveFileContent(file, options)
        const res = await renderFileContent(file, options)
        return res
    }
    const value = render()
    return { type: "def", name, value, ...(options || {}) }
}

function cloneContextFields(n: PromptNode): Partial<PromptNode> {
    const r = {} as Partial<PromptNode>
    r.maxTokens = n.maxTokens
    r.priority = n.priority
    r.flex = n.flex
    r.cacheControl = n.cacheControl
    return r
}

/**
 * Creates a definition node representing a diff between two files or strings.
 *
 * @param name - The name of the diff node.
 * @param left - The left-hand input to compare, can be a string or a file.
 * @param right - The right-hand input to compare, can be a string or a file.
 * @param options - Additional options for rendering, tracing, and handling the diff node.
 * @returns A prompt definition node containing the diff results.
 */
export function createDefDiff(
    name: string,
    left: string | WorkspaceFile,
    right: string | WorkspaceFile,
    options?: DefDiffOptions & TraceOptions
): PromptDefNode {
    name = name ?? ""

    if (typeof left === "string") left = { filename: "", content: left }
    if (typeof right === "string") right = { filename: "", content: right }
    if (left?.content === undefined)
        left = { filename: "", content: YAMLStringify(left) }
    if (right?.content === undefined)
        right = { filename: "", content: YAMLStringify(right) }

    const render = async () => {
        await resolveFileContent(left, options)
        const l = await renderFileContent(left, options)
        await resolveFileContent(right, options)
        const r = await renderFileContent(right, options)
        return { filename: "", content: diffCreatePatch(l, r) }
    }
    const value = render()
    return { type: "def", name, value, ...(options || {}) }
}

// Function to render a definition node to a string.
function renderDefNode(def: PromptDefNode): string {
    const { name, resolved, language, lineNumbers, schema, prediction } = def
    const { filename, content = "" } = resolved
    let fenceFormat = def.fenceFormat

    const norm = (s: string, lang: string) => {
        s = (s || "").replace(/\n*$/, "")
        if (s && lineNumbers && !prediction)
            s = addLineNumbers(s, { language: lang })
        if (s) s += "\n"
        return s
    }

    const dtype = language || /\.([^\.]+)$/i.exec(filename)?.[1] || ""
    let body = content
    if (/^(c|t)sv$/i.test(dtype)) {
        const parsed = !/^\s*|/.test(content) && CSVTryParse(content)
        if (parsed) {
            body = dataToMarkdownTable(parsed)
            fenceFormat = "none"
        }
    }
    body = norm(body, dtype)
    const diffFormat = ""
    //body.length > 500 && !prediction
    //  ? " preferred_output_format=CHANGELOG"
    //    : ""

    let res: string
    if (name && fenceFormat === "xml") {
        res = `\n<${name}${dtype ? ` lang="${dtype}"` : ""}${filename ? ` file="${filename}"` : ""}${schema ? ` schema=${schema}` : ""}${diffFormat}>\n${body}</${name}>\n`
    } else if (fenceFormat === "none") {
        res = `\n${name ? name + ":\n" : ""}${body}\n`
    } else {
        const fence =
            language === "markdown" || language === "mdx"
                ? MARKDOWN_PROMPT_FENCE
                : PROMPT_FENCE
        let dfence =
            /\.mdx?$/i.test(filename) || content?.includes(fence)
                ? MARKDOWN_PROMPT_FENCE
                : fence
        while (dfence && body.includes(dfence)) {
            dfence += "`"
        }
        res =
            "\n" +
            (name ? name + ":\n" : "") +
            dfence +
            dtype +
            (filename ? ` file="${filename}"` : "") +
            (schema ? ` schema=${schema}` : "") +
            diffFormat +
            "\n" +
            body +
            dfence +
            "\n"
    }

    return res
}

async function renderDefDataNode(n: PromptDefDataNode): Promise<string> {
    const { name, headers, priority, cacheControl, query } = n
    let data = n.resolved
    let format = n.format
    if (
        !format &&
        Array.isArray(data) &&
        data.length &&
        (headers?.length || haveSameKeysAndSimpleValues(data))
    )
        format = "csv"
    else if (!format) format = "yaml"

    if (Array.isArray(data)) data = tidyData(data as object[], n)
    else if (
        typeof data === "object" &&
        (n.sliceHead || n.sliceTail || n.sliceSample)
    ) {
        const entries = Object.entries(data)
        const sliced = sliceData(entries, n)
        data = Object.fromEntries(sliced)
    }
    if (query) data = await GROQEvaluate(query, data)

    let text: string
    let lang: string
    if (Array.isArray(data) && format === "csv") {
        text = dataToMarkdownTable(data)
    } else if (format === "json") {
        text = JSON.stringify(data)
        lang = "json"
    } else {
        text = YAMLStringify(data)
        lang = "yaml"
    }

    const value = lang
        ? `<${name} lang="${lang}">
${trimNewlines(text)}
<${name}>
`
        : `${name}:
${trimNewlines(text)}
`
    // TODO maxTokens does not work well with data
    return value
}

/**
 * Creates a node representing an assistant message in a prompt.
 * @param value The content of the assistant message. Must be defined and resolvable.
 * @param options Optional settings for context expansion. Defaults to an empty object if not provided.
 * @returns The created assistant node.
 */
export function createAssistantNode(
    value: Awaitable<string>,
    options?: ContextExpansionOptions
): PromptAssistantNode {
    assert(value !== undefined)
    return { type: "assistant", value, ...(options || {}) }
}

/**
 * Creates a system node with the specified content and optional context expansion settings.
 *
 * @param value - The content of the system node, which can be provided asynchronously. Must be defined.
 * @param options - Optional configuration for context expansion, including token limits and priority.
 * @returns A system node object containing the specified content and options.
 */
export function createSystemNode(
    value: Awaitable<string>,
    options?: ContextExpansionOptions
): PromptSystemNode {
    assert(value !== undefined)
    return { type: "system", value, ...(options || {}) }
}

/**
 * Creates a string template node with the given template strings, arguments, and optional settings.
 *
 * @param strings - The template literal strings to include in the node.
 * @param args - The arguments to interpolate into the template.
 * @param options - Optional settings for context expansion or additional properties to include in the node.
 * @returns The created string template node.
 */
export function createStringTemplateNode(
    strings: TemplateStringsArray,
    args: any[],
    options?: ContextExpansionOptions
): PromptStringTemplateNode {
    assert(strings !== undefined)
    return {
        type: "stringTemplate",
        strings,
        args,
        transforms: [],
        ...(options || {}),
    }
}

/**
 * Creates an image node with the specified value and optional context expansion options.
 *
 * @param value - The image data or prompt used to create the node. Must not be null or undefined.
 * @param options - Optional context expansion options to include in the node.
 * @returns The created image node.
 */
export function createImageNode(
    value: Awaitable<PromptImage>,
    options?: ContextExpansionOptions
): PromptImageNode {
    assert(value !== undefined)
    return { type: "image", value, ...(options || {}) }
}

<<<<<<< HEAD
// Function to create an image node.
export function createAudioNode(
    value: Awaitable<PromptAudio>,
    options?: ContextExpansionOptions
): PromptAudioNode {
    assert(value !== undefined)
    return { type: "audio", value, ...(options || {}) }
}

// Function to create a schema node.
=======
export function createFileImageNodes(
    name: string,
    file: WorkspaceFile,
    defOptions?: DefImagesOptions,
    options?: TraceOptions & CancellationOptions
): PromptNode[] {
    const { trace, cancellationToken } = options || {}
    const filename =
        file.filename && !/^data:\/\//.test(file.filename)
            ? file.filename
            : undefined
    return [
        name
            ? createTextNode(
                  `<${name}${filename ? ` filename="${filename}"` : ``}>`
              )
            : undefined,
        createImageNode(
            (async () => {
                const encoded = await imageEncodeForLLM(file, {
                    ...(defOptions || {}),
                    cancellationToken,
                    trace,
                })
                return {
                    filename: file.filename,
                    ...encoded,
                }
            })()
        ),
        name ? createTextNode(`</${name}>`) : undefined,
    ].filter((n) => !!n)
}

/**
 * Creates a schema node with a specified name, value, and optional configuration.
 *
 * Parameters:
 * - name: The name of the schema node. Must not be empty. Throws if empty.
 * - value: The schema definition or a Zod type to be converted to JSON Schema. Automatically converts Zod types if applicable. Must not be undefined. Throws if undefined.
 * - options: Optional configuration for the schema node.
 */
>>>>>>> da9dc4cc
export function createSchemaNode(
    name: string,
    value: JSONSchema | ZodTypeLike,
    options?: DefSchemaOptions
): PromptSchemaNode {
    assert(!!name)
    assert(value !== undefined)
    // auto zod conversion
    value = tryZodToJsonSchema(value as ZodTypeLike) ?? (value as JSONSchema)
    return { type: "schema", name, value, options }
}

// Function to create a function node.
export function createToolNode(
    name: string,
    description: string,
    parameters: JSONSchema,
    impl: ChatFunctionHandler,
    options: DefToolOptions,
    generator: ChatGenerationContext
): PromptToolNode {
    assert(!!name)
    assert(!!description)
    assert(parameters !== undefined)
    assert(impl !== undefined)
    return {
        type: "tool",
        name,
        description: dedent(description),
        parameters,
        impl,
        options,
        generator,
    } satisfies PromptToolNode
}

// Function to create a file merge node.
export function createFileMerge(fn: FileMergeHandler): PromptFileMergeNode {
    assert(fn !== undefined)
    return { type: "fileMerge", fn }
}

/**
 * Creates and returns an output processor node with a specified handler function.
 *
 * @param fn - The handler function to process prompt outputs. Must not be undefined. Throws an error if undefined.
 * @returns An output processor node containing the handler function.
 */
export function createOutputProcessor(
    fn: PromptOutputProcessorHandler
): PromptOutputProcessorNode {
    assert(fn !== undefined)
    return { type: "outputProcessor", fn }
}

/**
 * Creates a node representing a chat participant.
 * @param participant - The chat participant to represent in the node.
 * @returns A node object with the participant's details.
 */
export function createChatParticipant(
    participant: ChatParticipant
): PromptChatParticipantNode {
    return { type: "chatParticipant", participant }
}

/**
 * Creates a file output node with the specified output.
 * @param output - The file output to include in the node.
 * @returns A file output node containing the specified output.
 */
export function createFileOutput(output: FileOutput): FileOutputNode {
    return { type: "fileOutput", output } satisfies FileOutputNode
}

// Function to create an import template node.
export function createImportTemplate(
    files: ElementOrArray<string | WorkspaceFile>,
    args?: Record<string, ImportTemplateArgumentType>,
    options?: ImportTemplateOptions
): PromptImportTemplate {
    assert(!!files)
    return {
        type: "importTemplate",
        files,
        args: args || {},
        options,
    } satisfies PromptImportTemplate
}

/**
 * Creates a node representing an MCP (Multiple Connection Protocol) server with specified configurations.
 *
 * @param id - Unique identifier for the MCP server.
 * @param config - Configuration object containing details necessary for the MCP server setup.
 * @param options - Optional additional parameters or settings for server configuration.
 * @returns An MCP server node configured with the provided details.
 */
export function createMcpServer(
    id: string,
    config: McpServerConfig,
    options: DefToolOptions,
    generator: ChatGenerationContext
): PromptMcpServerNode {
    return {
        type: "mcpServer",
        config: { ...config, generator, id, options },
    } satisfies PromptMcpServerNode
}

// Function to check if data objects have the same keys and simple values.
function haveSameKeysAndSimpleValues(data: object[]): boolean {
    if (data.length === 0) return true
    const headers = Object.entries(data[0])
    return data.slice(1).every((obj) => {
        const keys = Object.entries(obj)
        return (
            headers.length === keys.length &&
            headers.every(
                (h, i) =>
                    keys[i][0] === h[0] &&
                    /^(string|number|boolean|null|undefined)$/.test(
                        typeof keys[i][1]
                    )
            )
        )
    })
}

// Function to create a text node with data.
export function createDefData(
    name: string,
    value: Awaitable<object | object[]>,
    options?: DefDataOptions
): PromptDefDataNode {
    if (value === undefined) return undefined
    return {
        type: "defData",
        name,
        value,
        ...(options || {}),
    }
}

// Function to append a child node to a parent node.
export function appendChild(
    parent: PromptNode,
    ...children: PromptNode[]
): void {
    if (!parent.children) {
        parent.children = []
    }
    parent.children.push(...children)
}

// Interface for visiting different types of prompt nodes.
export interface PromptNodeVisitor {
    node?: (node: PromptNode) => Awaitable<void> // General node visitor
    error?: (node: PromptNode) => Awaitable<void> // Error handling visitor
    afterNode?: (node: PromptNode) => Awaitable<void> // Post node visitor
    text?: (node: PromptTextNode) => Awaitable<void> // Text node visitor
    def?: (node: PromptDefNode) => Awaitable<void> // Definition node visitor
    defData?: (node: PromptDefDataNode) => Awaitable<void> // Definition data node visitor
    image?: (node: PromptImageNode) => Awaitable<void> // Image node visitor
    audio?: (node: PromptAudioNode) => Awaitable<void> // Audio node visitor
    schema?: (node: PromptSchemaNode) => Awaitable<void> // Schema node visitor
    tool?: (node: PromptToolNode) => Awaitable<void> // Function node visitor
    fileMerge?: (node: PromptFileMergeNode) => Awaitable<void> // File merge node visitor
    stringTemplate?: (node: PromptStringTemplateNode) => Awaitable<void> // String template node visitor
    outputProcessor?: (node: PromptOutputProcessorNode) => Awaitable<void> // Output processor node visitor
    assistant?: (node: PromptAssistantNode) => Awaitable<void> // Assistant node visitor
    system?: (node: PromptSystemNode) => Awaitable<void> // System node visitor
    chatParticipant?: (node: PromptChatParticipantNode) => Awaitable<void> // Chat participant node visitor
    fileOutput?: (node: FileOutputNode) => Awaitable<void> // File output node visitor
    importTemplate?: (node: PromptImportTemplate) => Awaitable<void> // Import template node visitor
    mcpServer?: (node: PromptMcpServerNode) => Awaitable<void> // Mcp server node visitor
}

// Function to visit nodes in the prompt tree.
export async function visitNode(node: PromptNode, visitor: PromptNodeVisitor) {
    await visitor.node?.(node)
    switch (node.type) {
        case "text":
            await visitor.text?.(node as PromptTextNode)
            break
        case "def":
            await visitor.def?.(node as PromptDefNode)
            break
        case "defData":
            await visitor.defData?.(node as PromptDefDataNode)
            break
        case "image":
            await visitor.image?.(node as PromptImageNode)
            break
        case "audio":
            await visitor.audio?.(node as PromptAudioNode)
            break
        case "schema":
            await visitor.schema?.(node as PromptSchemaNode)
            break
        case "tool":
            await visitor.tool?.(node as PromptToolNode)
            break
        case "fileMerge":
            await visitor.fileMerge?.(node as PromptFileMergeNode)
            break
        case "outputProcessor":
            await visitor.outputProcessor?.(node as PromptOutputProcessorNode)
            break
        case "stringTemplate":
            await visitor.stringTemplate?.(node as PromptStringTemplateNode)
            break
        case "assistant":
            await visitor.assistant?.(node as PromptAssistantNode)
            break
        case "system":
            await visitor.system?.(node as PromptSystemNode)
            break
        case "chatParticipant":
            await visitor.chatParticipant?.(node as PromptChatParticipantNode)
            break
        case "fileOutput":
            await visitor.fileOutput?.(node as FileOutputNode)
            break
        case "importTemplate":
            await visitor.importTemplate?.(node as PromptImportTemplate)
            break
        case "mcpServer":
            await visitor.mcpServer?.(node as PromptMcpServerNode)
            break
    }
    if (node.error) visitor.error?.(node)
    if (!node.error && !node.deleted && node.children) {
        for (const child of node.children) {
            await visitNode(child, visitor)
        }
        node.children = node.children?.filter((c) => !c.deleted)
    }
    await visitor.afterNode?.(node)
}

interface PromptNodeRender {
    images: PromptImage[] // Images included in the prompt
    audios: PromptAudio[]
    errors: unknown[] // Errors encountered during rendering
    schemas: Record<string, JSONSchema> // Schemas included in the prompt
    tools: ToolCallback[] // tools included in the prompt
    fileMerges: FileMergeHandler[] // File merge handlers
    outputProcessors: PromptOutputProcessorHandler[] // Output processor handlers
    chatParticipants: ChatParticipant[] // Chat participants
    messages: ChatCompletionMessageParam[] // Messages for chat completion
    fileOutputs: FileOutput[] // File outputs
    prediction: PromptPrediction // predicted output for the prompt
    disposables: AsyncDisposable[] // Disposables
}

/**
 * Resolves and returns the default fence format.
 *
 * @param modelId - The identifier of the model. This parameter is currently unused.
 * @returns The default fence format.
 */
export function resolveFenceFormat(modelId: string): FenceFormat {
    return DEFAULT_FENCE_FORMAT
}

// Function to resolve a prompt node.
async function resolvePromptNode(
    encoder: TokenEncoder,
    root: PromptNode,
    options: TraceOptions
): Promise<{ errors: number }> {
    const { trace } = options || {}
    let err = 0
    const names = new Set<string>()
    const uniqueName = (n_: string) => {
        let i = 1
        let n = n_
        while (names.has(n)) {
            n = `${n_}${i++}`
        }
        names.add(n)
        return n
    }

    await visitNode(root, {
        error: (node) => {
            logError(node.error)
            err++
        },
        text: async (n) => {
            try {
                const value = await n.value
                n.resolved = n.preview = value
                n.tokens = approximateTokens(value)
            } catch (e) {
                n.error = e
            }
        },
        def: async (n) => {
            try {
                names.add(n.name)
                const value = await n.value
                n.resolved = value
                n.resolved.content = extractRange(n.resolved.content, n)
                const rendered = renderDefNode(n)
                n.preview = rendered
                n.tokens = approximateTokens(rendered)
                n.children = [createTextNode(rendered, cloneContextFields(n))]
            } catch (e) {
                n.error = e
            }
        },
        defData: async (n) => {
            try {
                names.add(n.name)
                const value = await n.value
                n.resolved = value
                const rendered = await renderDefDataNode(n)
                n.preview = rendered
                n.tokens = approximateTokens(rendered)
                n.children = [createTextNode(rendered, cloneContextFields(n))]
            } catch (e) {
                n.error = e
            }
        },
        system: async (n) => {
            try {
                const value = await n.value
                n.resolved = n.preview = value
                n.tokens = approximateTokens(value)
            } catch (e) {
                n.error = e
            }
        },
        assistant: async (n) => {
            try {
                const value = await n.value
                n.resolved = n.preview = value
                n.tokens = approximateTokens(value)
            } catch (e) {
                n.error = e
            }
        },
        stringTemplate: async (n) => {
            const { strings, args } = n
            try {
                const resolvedStrings = await strings
                const resolvedArgs = []

                for (const arg of args) {
                    try {
                        let ra: any = await arg
                        if (typeof ra === "function") ra = ra()
                        ra = await ra

                        // Render files
                        if (typeof ra === "object") {
                            if (ra.filename) {
                                n.children = [
                                    ...(n.children ?? []),
                                    createDef(ra.filename, ra, {
                                        ignoreEmpty: true,
                                        maxTokens: TEMPLATE_ARG_FILE_MAX_TOKENS,
                                    }),
                                ]
                                ra = ra.filename
                            } else if (
                                // env.files
                                Array.isArray(ra) &&
                                ra.every(
                                    (r) => typeof r === "object" && r.filename
                                )
                            ) {
                                // env.files
                                const fname = uniqueName("FILES")
                                n.children = n.children ?? []
                                for (const r of ra) {
                                    n.children.push(
                                        createDef(fname, r, {
                                            ignoreEmpty: true,
                                            maxTokens:
                                                TEMPLATE_ARG_FILE_MAX_TOKENS,
                                        })
                                    )
                                }
                                ra = fname
                            } else {
                                const dname = uniqueName("DATA")
                                n.children = [
                                    ...(n.children ?? []),
                                    createDefData(dname, ra, {
                                        sliceSample:
                                            TEMPLATE_ARG_DATA_SLICE_SAMPLE,
                                    }),
                                ]
                                ra = dname
                            }
                        }
                        resolvedArgs.push(ra ?? "")
                    } catch (e) {
                        n.error = e
                        resolvedArgs.push(errorMessage(e))
                    }
                }
                let value = dedent(resolvedStrings, ...resolvedArgs)
                if (n.transforms?.length)
                    for (const transform of n.transforms)
                        value = await transform(value)
                n.resolved = n.preview = value
                n.tokens = approximateTokens(value)
            } catch (e) {
                n.error = e
            }
        },
        importTemplate: async (n) => {
            try {
                const { files, args, options } = n
                n.children = []
                n.preview = ""
                const fs: WorkspaceFile[] = await expandFileOrWorkspaceFiles(
                    arrayify(files)
                )
                if (fs.length === 0)
                    throw new Error(`No files found for import: ${files}`)

                const resolvedArgs: Record<string, string | number | boolean> =
                    {}
                for (const argkv of Object.entries(args || {})) {
                    let [argk, argv] = argkv
                    if (typeof argv === "function") argv = argv()
                    resolvedArgs[argk] = await argv
                }
                for (const f of fs) {
                    await resolveFileContent(f, {
                        ...(options || {}),
                        trace,
                    })
                    if (PROMPTY_REGEX.test(f.filename))
                        await resolveImportPrompty(n, f, resolvedArgs, options)
                    else {
                        const rendered = await interpolateVariables(
                            f.content,
                            resolvedArgs,
                            n.options
                        )
                        n.children.push(createTextNode(rendered))
                        n.preview += rendered + "\n"
                    }
                }
                n.tokens = approximateTokens(n.preview)
            } catch (e) {
                n.error = e
            }
        },
        image: async (n) => {
            try {
                const v = await n.value
                n.resolved = v
                n.preview = "image" // TODO
            } catch (e) {
                n.error = e
            }
        },
        audio: async (n) => {
            try {
                const v = await n.value
                n.resolved = v
                n.preview = n.resolved ? `<audio />` : undefined
            } catch (e) {
                n.error = e
            }
        },
    })
    return { errors: err }
}

async function resolveImportPrompty(
    n: PromptImportTemplate,
    f: WorkspaceFile,
    args: Record<string, string | number | boolean>,
    options: ImportTemplateOptions
) {
    const { allowExtraArguments } = options || {}
    const { messages, meta } = promptyParse(f.filename, f.content)
    const { parameters } = meta
    args = args || {}

    const extra = Object.keys(args).find((arg) => !parameters?.[arg])
    if (extra) {
        const msg = `Extra input argument '${extra}' in ${f.filename}; expected ${Object.keys(parameters || {}).join(", ")}.`
        if (allowExtraArguments) logWarn(msg)
        else throw new Error(msg)
    }
    if (parameters) {
        const missings = Object.keys(parameters).filter(
            (p) => args[p] === undefined
        )
        if (missings.length > 0)
            throw new Error(
                `Missing input argument for '${missings.join(", ")}' in ${f.filename}`
            )
    }

    for (const message of messages) {
        const txt = jinjaRenderChatMessage(message, args)
        if (message.role === "assistant")
            n.children.push(createAssistantNode(txt))
        else if (message.role === "system")
            n.children.push(createSystemNode(txt))
        else n.children.push(createTextNode(txt))
        n.preview += txt + "\n"
    }
}

// Function to handle truncation of prompt nodes based on token limits.
async function truncatePromptNode(
    encoder: TokenEncoder,
    node: PromptNode,
    options?: TraceOptions
): Promise<boolean> {
    const { trace } = options || {}
    let truncated = false

    const cap = (n: {
        error?: unknown
        resolved?: string
        tokens?: number
        maxTokens?: number
        preview?: string
    }) => {
        if (
            !n.error &&
            n.resolved !== undefined &&
            n.maxTokens !== undefined &&
            n.tokens > n.maxTokens
        ) {
            n.resolved = n.preview = truncateTextToTokens(
                n.resolved,
                n.maxTokens,
                encoder,
                { tokens: n.tokens }
            )
            n.tokens = approximateTokens(n.resolved)
            truncated = true
            trace.log(
                `truncated text to ${n.tokens} tokens (max ${n.maxTokens})`
            )
        }
    }

    const capDef = (n: PromptDefNode) => {
        if (
            !n.error &&
            n.resolved !== undefined &&
            n.maxTokens !== undefined &&
            n.tokens > n.maxTokens
        ) {
            n.resolved.content = truncateTextToTokens(
                n.resolved.content,
                n.maxTokens,
                encoder,
                {
                    tokens: n.tokens,
                }
            )
            n.tokens = approximateTokens(n.resolved.content)
            const rendered = renderDefNode(n)
            n.preview = rendered
            n.children = [createTextNode(rendered, cloneContextFields(n))]
            truncated = true
            trace.log(
                `truncated def ${n.name} to ${n.tokens} tokens (max ${n.maxTokens})`
            )
        }
    }

    await visitNode(node, {
        text: cap,
        assistant: cap,
        stringTemplate: cap,
        def: capDef,
    })

    return truncated
}

// Function to adjust token limits for nodes with flexibility.
async function flexPromptNode(
    root: PromptNode,
    options?: { flexTokens: number } & TraceOptions
): Promise<void> {
    const PRIORITY_DEFAULT = 0

    const { trace, flexTokens } = options || {}

    let log = ""
    // Collect all nodes
    const nodes: PromptNode[] = []
    await visitNode(root, {
        node: (n) => {
            nodes.push(n)
        },
    })
    const totalTokens = nodes.reduce(
        (total, node) => total + (node.tokens ?? 0),
        0
    )

    if (totalTokens <= flexTokens) {
        // No need to flex
        return
    }

    // Inspired from priompt, prompt-tsx, gpt-4
    // Sort by priority
    nodes.sort(
        (a, b) =>
            (a.priority ?? PRIORITY_DEFAULT) - (b.priority ?? PRIORITY_DEFAULT)
    )
    const flexNodes = nodes.filter((n) => n.flex !== undefined)
    const totalFlexTokens = flexNodes.reduce(
        (total, node) => total + (node.tokens ?? 0),
        0
    )

    // checking flexNodes sizes
    if (totalFlexTokens <= flexTokens) {
        return
    }

    const totalFlex = flexNodes.reduce((total, node) => total + node.flex, 0)
    const totalReserve = 0
    const totalRemaining = Math.max(0, flexTokens - totalReserve)
    for (const node of flexNodes) {
        const proportion = node.flex / totalFlex
        const tokenBudget = Math.min(
            node.maxTokens ?? Infinity,
            Math.floor(totalRemaining * proportion)
        )
        node.maxTokens = tokenBudget
        log += `- flexed ${node.type} ${node.name || ""} to ${tokenBudget} tokens\n`
    }
    if (log) trace?.details(`flexing`, log)
}

// Function to trace the prompt node structure for debugging.
async function tracePromptNode(
    trace: MarkdownTrace,
    root: PromptNode,
    options?: { label: string }
) {
    if (!trace || !root.children?.length) return

    await visitNode(root, {
        node: (n) => {
            const error = errorMessage(n.error)
            let title = toStringList(
                n.type || `🌳 promptdom ${options?.label || ""}`,
                n.priority ? `#${n.priority}` : undefined
            )
            const value = toStringList(
                n.tokens
                    ? `${n.tokens}${n.maxTokens ? `/${n.maxTokens}` : ""}t`
                    : undefined,
                error
            )
            if (value.length > 0) title += `: ${value}`
            if (n.children?.length || n.preview) {
                trace.startDetails(title, {
                    success: n.error ? false : undefined,
                })
                if (n.preview)
                    trace.fence(
                        ellipse(n.preview, PROMPTDOM_PREVIEW_MAX_LENGTH),
                        "markdown"
                    )
            } else trace.resultItem(!n.error, title)
            if (n.error) trace.error(undefined, n.error)
        },
        afterNode: (n) => {
            if (n.children?.length || n.preview) trace.endDetails()
        },
    })
}

async function validateSafetyPromptNode(
    trace: MarkdownTrace,
    root: PromptNode
) {
    let mod = false
    let _contentSafety: ContentSafety

    const resolveContentSafety = async () => {
        if (!_contentSafety)
            _contentSafety = (await runtimeHost.contentSafety(undefined, {
                trace,
            })) || { id: undefined }
        return _contentSafety.detectPromptInjection
    }

    await visitNode(root, {
        def: async (n) => {
            if (!n.detectPromptInjection || !n.resolved?.content) return

            const detectPromptInjectionFn = await resolveContentSafety()
            if (
                (!detectPromptInjectionFn &&
                    n.detectPromptInjection === true) ||
                n.detectPromptInjection === "always"
            )
                throw new Error("content safety service not available")
            const { attackDetected } =
                (await detectPromptInjectionFn?.(n.resolved)) || {}
            if (attackDetected) {
                mod = true
                n.resolved = {
                    filename: n.resolved.filename,
                    content: SANITIZED_PROMPT_INJECTION,
                }
                n.preview = SANITIZED_PROMPT_INJECTION
                n.children = []
                n.error = `safety: prompt injection detected`
                trace.error(
                    `safety: prompt injection detected in ${n.resolved.filename}`
                )
            }
        },
        defData: async (n) => {
            if (!n.detectPromptInjection || !n.preview) return

            const detectPromptInjectionFn = await resolveContentSafety()
            if (
                (!detectPromptInjectionFn &&
                    n.detectPromptInjection === true) ||
                n.detectPromptInjection === "always"
            )
                throw new Error("content safety service not available")
            const { attackDetected } =
                (await detectPromptInjectionFn?.(n.preview)) || {}
            if (attackDetected) {
                mod = true
                n.children = []
                n.preview = SANITIZED_PROMPT_INJECTION
                n.error = `safety: prompt injection detected`
                trace.error(`safety: prompt injection detected in data`)
            }
        },
    })
    return mod
}

async function deduplicatePromptNode(trace: MarkdownTrace, root: PromptNode) {
    let mod = false

    const defs = new Set<string>()
    await visitNode(root, {
        def: async (n) => {
            const key = await hash(n)
            if (defs.has(key)) {
                trace.log(`duplicate definition and content: ${n.name}`)
                n.deleted = true
                mod = true
            } else {
                defs.add(key)
            }
        },
        defData: async (n) => {
            const key = await hash(n)
            if (defs.has(key)) {
                trace.log(`duplicate definition and content: ${n.name}`)
                n.deleted = true
                mod = true
            } else {
                defs.add(key)
            }
        },
    })
    return mod
}

/**
 * Main function to render a prompt node.
 *
 * Resolves, deduplicates, flexes, truncates, and validates the prompt node.
 * Handles various node types including text, system, assistant, schemas, tools, images, file merges, outputs, chat participants, MCP servers, and more.
 * Supports tracing, safety validation, token management, and MCP server integration.
 *
 * Parameters:
 * - modelId: Identifier for the model.
 * - node: The prompt node to render.
 * - options: Optional configurations for model templates, tracing, cancellation, token flexibility, and MCP server handling.
 *
 * Returns:
 * - A rendered prompt node with associated metadata, messages, resources, tools, errors, disposables, schemas, images, file outputs, and prediction.
 */
export async function renderPromptNode(
    modelId: string,
    node: PromptNode,
    options?: ModelTemplateOptions & TraceOptions & CancellationOptions
): Promise<PromptNodeRender> {
    const { trace, flexTokens } = options || {}
    const { encode: encoder } = await resolveTokenEncoder(modelId)

    let m = measure("prompt.dom.resolve")
    await resolvePromptNode(encoder, node, options)
    await tracePromptNode(trace, node)
    m()

    m = measure("prompt.dom.deduplicate")
    if (await deduplicatePromptNode(trace, node))
        await tracePromptNode(trace, node, { label: "deduplicate" })
    m()

    m = measure("prompt.dom.flex")
    if (flexTokens)
        await flexPromptNode(node, {
            ...options,
            flexTokens,
        })
    m()

    m = measure("prompt.dom.truncate")
    const truncated = await truncatePromptNode(encoder, node, options)
    if (truncated) await tracePromptNode(trace, node, { label: "truncated" })
    m()

    m = measure("prompt.dom.validate")
    const safety = await validateSafetyPromptNode(trace, node)
    if (safety) await tracePromptNode(trace, node, { label: "safety" })
    m()

    const messages: ChatCompletionMessageParam[] = []
    const appendSystem = (content: string, options: ContextExpansionOptions) =>
        appendSystemMessage(messages, content, options)
    const appendUser = (
        content: string | PromptImage,
        options: ContextExpansionOptions
    ) => appendUserMessage(messages, content, options)
    const appendAssistant = (
        content: string,
        options: ContextExpansionOptions
    ) => appendAssistantMessage(messages, content, options)

    const images: PromptImage[] = []
    const audios: PromptAudio[] = []
    const errors: unknown[] = []
    const schemas: Record<string, JSONSchema> = {}
    const tools: ToolCallback[] = []
    const fileMerges: FileMergeHandler[] = []
    const outputProcessors: PromptOutputProcessorHandler[] = []
    const chatParticipants: ChatParticipant[] = []
    const fileOutputs: FileOutput[] = []
    const mcpServers: McpServerConfig[] = []
    const disposables: AsyncDisposable[] = []
    let prediction: PromptPrediction

    m = measure("prompt.dom.render")
    await visitNode(node, {
        error: (n) => {
            errors.push(n.error)
        },
        text: async (n) => {
            if (n.resolved !== undefined) appendUser(n.resolved, n)
            else if (typeof n.value === "string") appendUser(n.value, n)
        },
        def: async (n) => {
            const value = n.resolved
            if (value !== undefined) {
                if (n.prediction) {
                    if (prediction) n.error = "duplicate prediction"
                    else
                        prediction = {
                            type: "content",
                            content: extractRange(value.content, n),
                        }
                }
            }
        },
        assistant: async (n) => {
            const value = await n.resolved
            if (value != undefined) appendAssistant(value, n)
        },
        system: async (n) => {
            const value = await n.resolved
            if (value != undefined) appendSystem(value, n)
        },
        stringTemplate: async (n) => {
            const value = n.resolved
            const role = n.role || "user"
            if (value != undefined) {
                if (role === "system") appendSystem(value, n)
                else if (role === "assistant") appendAssistant(value, n)
                else appendUser(value, n)
            }
        },
        image: async (n) => {
            const value = n.resolved
            if (value?.url) {
                images.push(value)
                appendUser(value, n)
            }
        },
        audio: async (n) => {
            const value = n.resolved
            if (value?.data) {
                audios.push(value)
                if (trace) {
                    trace.startDetails(`🎤 audio ${value.filename || ""}`)
                    trace.endDetails()
                }
            }
        },
        schema: (n) => {
            const { name: schemaName, value: schema, options } = n
            if (schemas[schemaName])
                trace.error("duplicate schema name: " + schemaName)
            schemas[schemaName] = schema
            const { format = SCHEMA_DEFAULT_FORMAT } = options || {}
            let schemaText: string
            switch (format) {
                case "json":
                    schemaText = JSON.stringify(schema, null, 2)
                    break
                case "yaml":
                    schemaText = YAMLStringify(schema)
                    break
                default:
                    schemaText = JSONSchemaStringifyToTypeScript(schema, {
                        typeName: schemaName,
                    })
                    break
            }
            const text = `<${schemaName} lang="${format}-schema">
${trimNewlines(schemaText)}
</${schemaName}>`
            appendUser(text, n)
            n.tokens = approximateTokens(text)
            if (trace && format !== "json")
                trace.detailsFenced(
                    `🧬 schema ${schemaName} as ${format}`,
                    schemaText,
                    format
                )
        },
        tool: (n) => {
            const { description, parameters, impl: fn, options, generator } = n
            const { variant, variantDescription } = options || {}
            const name = escapeToolName(
                variant ? `${n.name}_${variant}` : n.name
            )
            tools.push({
                spec: {
                    name,
                    description: variantDescription || description,
                    parameters,
                },
                generator,
                impl: fn,
                options,
            })
            trace.detailsFenced(
                `🛠️ tool ${name}`,
                { description, parameters },
                "yaml"
            )
        },
        fileMerge: (n) => {
            fileMerges.push(n.fn)
            trace.itemValue(`file merge`, n.fn)
        },
        outputProcessor: (n) => {
            outputProcessors.push(n.fn)
            trace.itemValue(`output processor`, n.fn.name)
        },
        chatParticipant: (n) => {
            chatParticipants.push(n.participant)
            trace.itemValue(
                `chat participant`,
                n.participant.options?.label || n.participant.generator.name
            )
        },
        fileOutput: (n) => {
            fileOutputs.push(n.output)
            trace.itemValue(`file output`, n.output.pattern)
        },
        mcpServer: (n) => {
            mcpServers.push(n.config)
            trace.itemValue(`mcp server`, n.config.id)
        },
    })

    if (mcpServers.length) {
        for (const mcpServer of mcpServers) {
            dbgMcp(`starting server ${mcpServer.id}`)
            const res = await runtimeHost.mcp.startMcpServer(mcpServer, {
                trace,
            })
            disposables.push(res)
            const mcpTools = await res.listTools()
            dbgMcp(
                `tools %O`,
                mcpTools?.map((t) => t.spec.name)
            )
            tools.push(...mcpTools)
        }
    }
    m()

    const res = Object.freeze<PromptNodeRender>({
        images,
        audios,
        schemas,
        tools,
        fileMerges,
        outputProcessors,
        chatParticipants,
        errors,
        messages,
        fileOutputs,
        prediction,
        disposables,
    })

    dbg(
        `${res.messages.length} messages, tools: %o`,
        res.tools.map((t) => t.spec.name)
    )
    return res
}

/**
 * Finalizes chat messages for processing.
 *
 * @param messages - The list of chat messages to finalize.
 * @param options - Additional configuration options.
 *   - fileOutputs: Rules for generating file outputs, described as pattern-description pairs.
 *   - responseType: The type of response expected (e.g., JSON, YAML).
 *   - responseSchema: Schema for validating or generating response objects.
 *   - trace: Object for logging trace information during processing.
 *   - secretScanning: Whether to run secret scanning on the messages to redact sensitive information.
 *
 * Adds system messages for file generation rules and response schema if specified.
 * Validates and adjusts chat messages based on schema requirements.
 * Scans and redacts secrets from messages when enabled.
 *
 * @returns An object containing response type and schema details.
 */
export function finalizeMessages(
    model: string,
    messages: ChatCompletionMessageParam[],
    options: {
        fileOutputs?: FileOutput[]
    } & ModelOptions &
        TraceOptions &
        ContentSafetyOptions &
        SecretDetectionOptions
) {
    dbg(`finalize messages for ${model}`)
    const m = measure("prompt.dom.finalize")
    const { fileOutputs, trace, secretScanning } = options || {}
    if (fileOutputs?.length > 0) {
        appendSystemMessage(
            messages,
            `
## File generation rules

When generating files, use the following rules which are formatted as "file glob: description":

${fileOutputs.map((fo) => `   ${fo.pattern}: ${fo.description || "generated file"}`)}
`
        )
    }

    const responseSchema = promptParametersSchemaToJSONSchema(
        options.responseSchema
    ) as JSONSchemaObject
    let responseType = options.responseType

    if (responseSchema && !responseType && responseType !== "json_schema") {
        const { provider } = parseModelIdentifier(model)
        const features = providerFeatures(provider)
        responseType = features?.responseType || "json"
        dbg(`response type: %s (auto)`, responseType)
    }
    if (responseType) trace.itemValue(`response type`, responseType)
    if (responseSchema) {
        trace.detailsFenced("📜 response schema", responseSchema)
        if (responseType !== "json_schema") {
            const typeName = "Output"
            const schemaTs = JSONSchemaStringifyToTypeScript(responseSchema, {
                typeName,
            })
            appendSystemMessage(
                messages,
                `## Output Schema
You are a service that translates user requests 
into ${responseType === "yaml" ? "YAML" : "JSON"} objects of type "${typeName}" 
according to the following TypeScript definitions:
<${typeName}>
${schemaTs}
</${typeName}>`
            )
        }
    }

    if (secretScanning !== false) {
        // this is a bit brutal, but we don't want to miss secrets
        // hidden in fields
        const secrets = redactSecrets(JSON.stringify(messages), { trace })
        if (Object.keys(secrets.found).length) {
            const newMessage = JSON.parse(secrets.text)
            messages.splice(0, messages.length, ...newMessage)
        }
    }
    m()

    return {
        responseType,
        responseSchema,
    }
}<|MERGE_RESOLUTION|>--- conflicted
+++ resolved
@@ -498,18 +498,6 @@
     return { type: "image", value, ...(options || {}) }
 }
 
-<<<<<<< HEAD
-// Function to create an image node.
-export function createAudioNode(
-    value: Awaitable<PromptAudio>,
-    options?: ContextExpansionOptions
-): PromptAudioNode {
-    assert(value !== undefined)
-    return { type: "audio", value, ...(options || {}) }
-}
-
-// Function to create a schema node.
-=======
 export function createFileImageNodes(
     name: string,
     file: WorkspaceFile,
@@ -552,7 +540,6 @@
  * - value: The schema definition or a Zod type to be converted to JSON Schema. Automatically converts Zod types if applicable. Must not be undefined. Throws if undefined.
  * - options: Optional configuration for the schema node.
  */
->>>>>>> da9dc4cc
 export function createSchemaNode(
     name: string,
     value: JSONSchema | ZodTypeLike,
