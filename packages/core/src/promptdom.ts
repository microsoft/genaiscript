--- conflicted
+++ resolved
@@ -225,10 +225,6 @@
     options?: DefDataOptions
 ) {
     if (data === undefined) return undefined
-<<<<<<< HEAD
-
-=======
->>>>>>> 81b1ea0c
     let { format, headers, priority } = options || {}
     if (!format && headers && Array.isArray(data)) format = "csv"
     else if (!format) format = "yaml"
