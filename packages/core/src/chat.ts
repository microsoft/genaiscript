// cspell: disable
import { MarkdownTrace } from "./trace"
import { PromptImage, PromptPrediction, renderPromptNode } from "./promptdom"
import { LanguageModelConfiguration, host } from "./host"
import { GenerationOptions } from "./generation"
import { dispose } from "./dispose"
import {
    JSON5TryParse,
    JSON5parse,
    JSONLLMTryParse,
    isJSONObjectOrArray,
} from "./json5"
import {
    CancellationOptions,
    CancellationToken,
    checkCancelled,
} from "./cancellation"
import {
    arrayify,
    assert,
    deleteUndefinedValues,
    logError,
    logInfo,
    logVerbose,
    logWarn,
    roundWithPrecision,
    toStringList,
} from "./util"
import { extractFenced, findFirstDataFence, unfence } from "./fence"
import {
    toStrictJSONSchema,
    validateFencesWithSchema,
    validateJSONWithSchema,
} from "./schema"
import {
    CHOICE_LOGIT_BIAS,
    MAX_DATA_REPAIRS,
    MAX_TOOL_CALLS,
    MAX_TOOL_CONTENT_TOKENS,
    SYSTEM_FENCE,
} from "./constants"
import { parseAnnotations } from "./annotations"
import { errorMessage, isCancelError, serializeError } from "./error"
import { estimateChatTokens } from "./chatencoder"
import { createChatTurnGenerationContext } from "./runpromptcontext"
import { dedent } from "./indent"
import { traceLanguageModelConnection } from "./models"
import {
    ChatCompletionAssistantMessageParam,
    ChatCompletionContentPartImage,
    ChatCompletionMessageParam,
    ChatCompletionResponse,
    ChatCompletionsOptions,
    ChatCompletionSystemMessageParam,
    ChatCompletionTool,
    ChatCompletionToolCall,
    ChatCompletionUserMessageParam,
    CreateChatCompletionRequest,
} from "./chattypes"
import {
    renderMessageContent,
    renderMessagesToMarkdown,
    renderShellOutput,
} from "./chatrender"
import { promptParametersSchemaToJSONSchema } from "./parameters"
import { fenceMD, prettifyMarkdown } from "./markdown"
import { YAMLStringify } from "./yaml"
import { resolveTokenEncoder } from "./encoders"
import { estimateTokens, truncateTextToTokens } from "./tokens"
import { computeFileEdits } from "./fileedits"
import { HTMLEscape } from "./html"
import { XMLTryParse } from "./xml"
import {
    computePerplexity,
    computeStructuralUncertainty,
    logprobToMarkdown,
    serializeLogProb,
    topLogprobsToMarkdown,
} from "./logprob"

export function toChatCompletionUserMessage(
    expanded: string,
    images?: PromptImage[]
): ChatCompletionUserMessageParam {
    const imgs = images?.filter(({ url }) => url) || []
    if (imgs.length)
        return <ChatCompletionUserMessageParam>{
            role: "user",
            content: [
                {
                    type: "text",
                    text: expanded,
                },
                ...imgs.map(
                    ({ url, detail }) =>
                        <ChatCompletionContentPartImage>{
                            type: "image_url",
                            image_url: {
                                url,
                                detail,
                            },
                        }
                ),
            ],
        }
    else
        return <ChatCompletionUserMessageParam>{
            role: "user",
            content: expanded,
        }
}

<<<<<<< HEAD

=======
>>>>>>> 4cfb2c5b
export type ChatCompletionHandler = (
    req: CreateChatCompletionRequest,
    connection: LanguageModelConfiguration,
    options: ChatCompletionsOptions & CancellationOptions,
    trace: MarkdownTrace
) => Promise<ChatCompletionResponse>

export interface LanguageModelInfo {
    id: string
    details?: string
    url?: string
}

export type ListModelsFunction = (
    cfg: LanguageModelConfiguration
) => Promise<LanguageModelInfo[]>

export interface LanguageModel {
    id: string
    completer: ChatCompletionHandler
    listModels?: ListModelsFunction
}

async function runToolCalls(
    resp: ChatCompletionResponse,
    messages: ChatCompletionMessageParam[],
    tools: ToolCallback[],
    options: GenerationOptions
) {
    const projFolder = host.projectFolder()
    const { cancellationToken, trace, model } = options || {}
    const { encode: encoder } = await resolveTokenEncoder(model)
    assert(!!trace)
    let edits: Edits[] = []

    if (!options.fallbackTools)
        messages.push({
            role: "assistant",
            tool_calls: resp.toolCalls.map((c) => ({
                id: c.id,
                function: {
                    name: c.name,
                    arguments: c.arguments,
                },
                type: "function",
            })),
        })
    else {
        // pop the last assistant message
        appendUserMessage(messages, "## Tool Results (computed by tools)")
    }

    // call tool and run again
    for (const call of resp.toolCalls) {
        checkCancelled(cancellationToken)
        const toolTrace = trace.startTraceDetails(`📠 tool call ${call.name}`)
        try {
            await runToolCall(
                trace,
                call,
                tools,
                edits,
                projFolder,
                encoder,
                messages,
                options
            )
        } catch (e) {
            logError(e)
            toolTrace.error(`tool call ${call.id} error`, e)
            throw e
        } finally {
            toolTrace.endDetails()
        }
    }

    return { edits }
}

async function runToolCall(
    trace: MarkdownTrace,
    call: ChatCompletionToolCall,
    tools: ToolCallback[],
    edits: Edits[],
    projFolder: string,
    encoder: TokenEncoder,
    messages: ChatCompletionMessageParam[],
    options: GenerationOptions
) {
    const callArgs: any = call.arguments // sometimes wrapped in \`\`\`json ...
        ? JSONLLMTryParse(call.arguments)
        : undefined
    trace.fence(call.arguments, "json")
    if (callArgs === undefined) trace.error("arguments failed to parse")

    let todos: { tool: ToolCallback; args: any }[]
    if (call.name === "multi_tool_use.parallel") {
        // special undocumented openai hallucination, argument contains multiple tool calls
        // {
        //  "id": "call_D48fudXi4oBxQ2rNeHhpwIKh",
        //  "name": "multi_tool_use.parallel",
        //  "arguments": "{\"tool_uses\":[{\"recipient_name\":\"functions.fs_find_files\",\"parameters\":{\"glob\":\"src/content/docs/**/*.md\"}},{\"recipient_name\":\"functions.fs_find_files\",\"parameters\":{\"glob\":\"src/content/docs/**/*.mdx\"}},{\"recipient_name\":\"functions.fs_find_files\",\"parameters\":{\"glob\":\"../packages/sample/src/*.genai.{js,mjs}\"}},{\"recipient_name\":\"functions.fs_find_files\",\"parameters\":{\"glob\":\"src/assets/*.txt\"}}]}"
        // }
        const toolUses = callArgs.tool_uses as {
            recipient_name: string
            parameters: any
        }[]
        todos = toolUses.map((tu) => {
            const toolName = tu.recipient_name.replace(/^functions\./, "")
            const tool = tools.find((f) => f.spec.name === toolName)
            if (!tool) {
                logVerbose(JSON.stringify(tu, null, 2))
                throw new Error(
                    `multi tool ${toolName} not found in ${tools.map((t) => t.spec.name).join(", ")}`
                )
            }
            return { tool, args: tu.parameters }
        })
    } else {
        let tool = tools.find((f) => f.spec.name === call.name)
        if (!tool) {
            logVerbose(JSON.stringify(call, null, 2))
            logVerbose(
                `tool ${call.name} not found in ${tools.map((t) => t.spec.name).join(", ")}`
            )
            trace.log(`tool ${call.name} not found`)
            tool = {
                spec: {
                    name: call.name,
                    description: "unknown tool",
                },
                impl: async () => "unknown tool",
            }
        }
        todos = [{ tool, args: callArgs }]
    }

    const toolResult: string[] = []
    for (const todo of todos) {
        const { tool, args } = todo
        logVerbose(`tool: ${tool.spec.name}`)
        const { maxTokens: maxToolContentTokens = MAX_TOOL_CONTENT_TOKENS } =
            tool.options || {}
        const context: ToolCallContext = {
            log: (message: string) => {
                logInfo(message)
                trace.log(message)
            },
            debug: (message: string) => {
                logVerbose(message)
                trace.log(message)
            },
            trace,
        }

        let output: ToolCallOutput
        try {
            output = await tool.impl({ context, ...args })
        } catch (e) {
            logWarn(`tool: ${tool.spec.name} error`)
            logError(e)
            trace.error(`tool: ${tool.spec.name} error`, e)
            output = errorMessage(e)
        }
        if (output === undefined || output === null)
            throw new Error(`error: tool ${tool.spec.name} raised an error`)
        let toolContent: string = undefined
        let toolEdits: Edits[] = undefined
        if (typeof output === "string") toolContent = output
        else if (typeof output === "number" || typeof output === "boolean")
            toolContent = String(output)
        else if (
            typeof output === "object" &&
            (output as ShellOutput).exitCode !== undefined
        ) {
            toolContent = renderShellOutput(output as ShellOutput)
        } else if (
            typeof output === "object" &&
            (output as WorkspaceFile).filename &&
            (output as WorkspaceFile).content
        ) {
            const { filename, content } = output as WorkspaceFile
            toolContent = `FILENAME: ${filename}
${fenceMD(content, " ")}
`
        } else if (
            typeof output === "object" &&
            (output as RunPromptResult).text
        ) {
            const { text } = output as RunPromptResult
            toolContent = text
        } else {
            toolContent = YAMLStringify(output)
        }

        if (typeof output === "object")
            toolEdits = (output as ToolCallContent)?.edits

        if (toolEdits?.length) {
            trace.fence(toolEdits)
            edits.push(
                ...toolEdits.map((e) => {
                    const { filename, ...rest } = e
                    const n = e.filename
                    const fn = /^[^\/]/.test(n)
                        ? host.resolvePath(projFolder, n)
                        : n
                    return { filename: fn, ...rest }
                })
            )
        }

        const toolContentTokens = estimateTokens(toolContent, encoder)
        if (toolContentTokens > maxToolContentTokens) {
            logWarn(
                `tool: ${tool.spec.name} response too long (${toolContentTokens} tokens), truncating ${maxToolContentTokens} tokens`
            )
            toolContent =
                truncateTextToTokens(
                    toolContent,
                    maxToolContentTokens,
                    encoder
                ) + "... (truncated)"
        }
        trace.fence(toolContent, "markdown")
        toolResult.push(toolContent)
    }

    if (options.fallbackTools)
        appendUserMessage(
            messages,
            `- ${call.name}(${JSON.stringify(call.arguments || {})})
\`\`\`\`\`
${toolResult.join("\n\n")}
\`\`\`\`\`
`
        )
    else
        messages.push({
            role: "tool",
            content: toolResult.join("\n\n"),
            tool_call_id: call.id,
        })
}

async function applyRepairs(
    messages: ChatCompletionMessageParam[],
    schemas: Record<string, JSONSchema>,
    options: GenerationOptions
) {
    const {
        stats,
        trace,
        responseSchema,
        maxDataRepairs = MAX_DATA_REPAIRS,
        infoCb,
    } = options
    const lastMessage = messages[messages.length - 1]
    if (lastMessage.role !== "assistant" || lastMessage.refusal) return false

    const content = renderMessageContent(lastMessage)
    const fences = extractFenced(content)
    validateFencesWithSchema(fences, schemas, { trace })
    const invalids = fences.filter((f) => f?.validation?.schemaError)

    if (responseSchema) {
        const value = JSONLLMTryParse(content)
        const schema = promptParametersSchemaToJSONSchema(responseSchema)
        const res = validateJSONWithSchema(value, schema, { trace })
        if (res.schemaError)
            invalids.push({
                label: "",
                content,
                validation: res,
            })
    }

    // nothing to repair
    if (!invalids.length) return false
    // too many attempts
    if (stats.repairs >= maxDataRepairs) {
        trace.error(`maximum number of repairs (${maxDataRepairs}) reached`)
        return false
    }

    infoCb?.({ text: "appending data repair instructions" })
    // let's get to work
    trace.startDetails("🔧 data repairs")
    const repair = invalids
        .map(
            (f) =>
                `data: ${f.label || ""}
schema: ${f.args?.schema || ""},
error: ${f.validation.schemaError}`
        )
        .join("\n\n")
    const repairMsg = dedent`DATA_FORMAT_ISSUES:
\`\`\`
${repair}
\`\`\`
                            
Repair the DATA_FORMAT_ISSUES. THIS IS IMPORTANT.`
    trace.fence(repairMsg, "markdown")
    messages.push({
        role: "user",
        content: [
            {
                type: "text",
                text: repairMsg,
            },
        ],
    })
    trace.endDetails()
    stats.repairs++
    return true
}

function assistantText(
    messages: ChatCompletionMessageParam[],
    responseType?: PromptTemplateResponseType
) {
    let text = ""
    for (let i = messages.length - 1; i >= 0; i--) {
        const msg = messages[i]
        if (msg.role !== "assistant") break
        text = msg.content + text
    }

    if (responseType === undefined) {
        text = unfence(text, "(markdown|md)")
    }

    return text
}

async function structurifyChatSession(
    messages: ChatCompletionMessageParam[],
    schemas: Record<string, JSONSchema>,
    genVars: Record<string, string>,
    fileOutputs: FileOutput[],
    outputProcessors: PromptOutputProcessorHandler[],
    fileMerges: FileMergeHandler[],
    logprobs: Logprob[],
    options: GenerationOptions,
    others?: {
        resp?: ChatCompletionResponse
        err?: any
    }
): Promise<RunPromptResult> {
    const { trace, responseType, responseSchema } = options
    const { resp, err } = others || {}
    const text = assistantText(messages, responseType)
    const annotations = parseAnnotations(text)
    const finishReason = isCancelError(err)
        ? "cancel"
        : (resp?.finishReason ?? "fail")
    const error = serializeError(err)

    const fences = extractFenced(text)
    let json: any
    if (responseType === "json_schema") {
        try {
            json = JSON.parse(text)
        } catch (e) {
            trace.error("response json_schema parsing failed", e)
        }
    } else if (responseType === "json_object") {
        try {
            json = JSON5parse(text, { repair: true })
            if (responseSchema) {
                const schema =
                    promptParametersSchemaToJSONSchema(responseSchema)
                const res = validateJSONWithSchema(json, schema, {
                    trace,
                })
                if (res.schemaError) {
                    trace.fence(schema, "json")
                    trace?.warn(
                        `response schema validation failed, ${errorMessage(res.schemaError)}`
                    )
                }
            }
        } catch (e) {
            trace.error("response json_object parsing failed", e)
        }
    } else {
        json = isJSONObjectOrArray(text)
            ? JSONLLMTryParse(text)
            : findFirstDataFence(fences)
    }
    const frames: DataFrame[] = []

    // validate schemas in fences
    if (fences?.length)
        frames.push(...validateFencesWithSchema(fences, schemas, { trace }))

    const perplexity = computePerplexity(logprobs)
    const uncertainty = computeStructuralUncertainty(logprobs)
    if (logprobs?.length) {
        logVerbose(
            toStringList(
                `${logprobs.length} tokens`,
                !isNaN(perplexity)
                    ? `perplexity: ${roundWithPrecision(perplexity, 3)}`
                    : undefined,
                !isNaN(uncertainty)
                    ? `uncertainty: ${roundWithPrecision(uncertainty, 3)}`
                    : undefined
            )
        )
        try {
            trace.startDetails("📊 logprobs")
            trace.itemValue("perplexity", perplexity)
            trace.itemValue("uncertainty", uncertainty)
            trace.item("logprobs (0%:red, 100%: blue)")
            trace.appendContent("\n\n")
            trace.appendContent(
                logprobs.map((lp) => logprobToMarkdown(lp)).join("\n")
            )
            trace.appendContent("\n\n")
            if (!isNaN(logprobs[0].entropy)) {
                trace.item("entropy (0:red, 1: blue)")
                trace.appendContent("\n\n")
                trace.appendContent(
                    logprobs
                        .map((lp) => logprobToMarkdown(lp, { entropy: true }))
                        .join("\n")
                )
                trace.appendContent("\n\n")
            }
            if (logprobs[0]?.topLogprobs?.length) {
                trace.item("top_logprobs")
                trace.appendContent("\n\n")
                trace.appendContent(
                    logprobs.map((lp) => topLogprobsToMarkdown(lp)).join("\n")
                )
                trace.appendContent("\n\n")
            }
        } finally {
            trace.endDetails()
        }
    }

    const res: RunPromptResult = deleteUndefinedValues({
        messages,
        text,
        annotations,
        finishReason,
        fences,
        frames,
        json,
        error,
        genVars,
        schemas,
        logprobs,
        perplexity,
        uncertainty,
        model: resp?.model,
    } satisfies RunPromptResult)
    await computeFileEdits(res, {
        trace,
        schemas,
        fileOutputs,
        fileMerges,
        outputProcessors,
    })
    return res
}

async function processChatMessage(
    req: CreateChatCompletionRequest,
    resp: ChatCompletionResponse,
    messages: ChatCompletionMessageParam[],
    tools: ToolCallback[],
    chatParticipants: ChatParticipant[],
    schemas: Record<string, JSONSchema>,
    genVars: Record<string, string>,
    fileOutputs: FileOutput[],
    outputProcessors: PromptOutputProcessorHandler[],
    fileMerges: FileMergeHandler[],
    options: GenerationOptions
): Promise<RunPromptResult> {
    const {
        stats,
        maxToolCalls = MAX_TOOL_CALLS,
        trace,
        cancellationToken,
    } = options

    stats.addUsage(req, resp)

    if (resp.text)
        messages.push({
            role: "assistant",
            content: resp.text,
        })

    if (options.fallbackTools && resp.text && tools.length) {
        resp.toolCalls = []
        // parse tool call
        const toolCallFences = extractFenced(resp.text).filter((f) =>
            /^tool_calls?$/.test(f.language)
        )
        for (const toolCallFence of toolCallFences) {
            for (const toolCall of toolCallFence.content.split("\n")) {
                const { name, args } =
                    /^(?<name>[\w\d]+):\s*(?<args>\{.*\})\s*$/i.exec(toolCall)
                        ?.groups || {}
                if (name) {
                    resp.toolCalls.push({
                        id: undefined,
                        name,
                        arguments: args,
                    } satisfies ChatCompletionToolCall)
                }
            }
        }
    }

    // execute tools as needed
    if (resp.toolCalls?.length) {
        await runToolCalls(resp, messages, tools, options)
        stats.toolCalls += resp.toolCalls.length
        if (stats.toolCalls > maxToolCalls)
            throw new Error(
                `maximum number of tool calls ${maxToolCalls} reached`
            )
        return undefined // keep working
    }
    // apply repairs if necessary
    if (await applyRepairs(messages, schemas, options)) {
        return undefined // keep working
    }

    let err: any
    if (chatParticipants?.length) {
        let needsNewTurn = false
        for (const participant of chatParticipants) {
            try {
                const { generator, options: participantOptions } =
                    participant || {}
                const { label } = participantOptions || {}
                trace.startDetails(`🙋 participant ${label || ""}`)

                const ctx = createChatTurnGenerationContext(options, trace)
                await generator(ctx, structuredClone(messages))
                const node = ctx.node
                checkCancelled(cancellationToken)
                // expand template
                const { errors, messages: participantMessages } =
                    await renderPromptNode(options.model, node, {
                        flexTokens: options.flexTokens,
                        trace,
                    })
                if (participantMessages?.length) {
                    if (
                        participantMessages.some(
                            ({ role }) => role === "system"
                        )
                    )
                        throw new Error(
                            "system messages not supported for chat participants"
                        )
                    renderMessagesToMarkdown(participantMessages, {
                        user: true,
                        assistant: true,
                    })
                    trace.details(
                        `💬 messages (${participantMessages.length})`,
                        renderMessagesToMarkdown(participantMessages, {
                            user: true,
                            assistant: true,
                        }),
                        { expanded: true }
                    )
                    messages.push(...participantMessages)
                    needsNewTurn = true
                } else trace.item("no message")
                if (errors?.length) {
                    err = errors[0]
                    for (const error of errors) trace.error(undefined, error)
                    needsNewTurn = false
                    break
                }
            } catch (e) {
                err = e
                logError(e)
                trace.error(`participant error`, e)
                needsNewTurn = false
                break
            } finally {
                trace?.endDetails()
            }
        }
        if (needsNewTurn) return undefined
    }

    const logprobs = resp.logprobs?.map(serializeLogProb)
    return structurifyChatSession(
        messages,
        schemas,
        genVars,
        fileOutputs,
        outputProcessors,
        fileMerges,
        logprobs,
        options,
        {
            resp,
            err,
        }
    )
}

export function mergeGenerationOptions(
    options: GenerationOptions,
    runOptions: ModelOptions & EmbeddingsModelOptions
): GenerationOptions {
    const res = {
        ...options,
        ...(runOptions || {}),
        model:
            runOptions?.model ??
            options?.model ??
            host.defaultModelOptions.model,
        smallModel:
            runOptions?.smallModel ??
            options?.smallModel ??
            host.defaultModelOptions.smallModel,
        visionModel:
            runOptions?.visionModel ??
            options?.visionModel ??
            host.defaultModelOptions.visionModel,
        temperature:
            runOptions?.temperature ?? host.defaultModelOptions.temperature,
        embeddingsModel:
            runOptions?.embeddingsModel ??
            options?.embeddingsModel ??
            host.defaultEmbeddingsModelOptions.embeddingsModel,
    } satisfies GenerationOptions
    return res
}

async function choicesToLogitBias(
    trace: MarkdownTrace,
    model: string,
    choices: ElementOrArray<string>
) {
    choices = arrayify(choices)
    if (!choices?.length) return undefined
    const { encode } =
        (await resolveTokenEncoder(model, {
            disableFallback: true,
        })) || {}
    if (!encode) {
        trace.error(
            `unabled to compute logit bias, no token encoder found for ${model}`
        )
        return undefined
    }
    const res = Object.fromEntries(
        choices.map((c) => {
            const tokens = encode(c)
            if (tokens.length !== 1)
                trace.warn(
                    `choice ${c} tokenizes to ${tokens.join(", ")} (expected one token)`
                )
            return [tokens[0], CHOICE_LOGIT_BIAS]
        })
    )
    trace.itemValue("choices", choices.join(", "))
    trace.itemValue("logit bias", JSON.stringify(res))
    return res
}

export async function executeChatSession(
    connectionToken: LanguageModelConfiguration,
    cancellationToken: CancellationToken,
    messages: ChatCompletionMessageParam[],
    toolDefinitions: ToolCallback[],
    schemas: Record<string, JSONSchema>,
    fileOutputs: FileOutput[],
    outputProcessors: PromptOutputProcessorHandler[],
    fileMerges: FileMergeHandler[],
    prediction: PromptPrediction,
    completer: ChatCompletionHandler,
    chatParticipants: ChatParticipant[],
    disposables: AsyncDisposable[],
    genOptions: GenerationOptions
): Promise<RunPromptResult> {
    const {
        trace,
        model = host.defaultModelOptions.model,
        temperature = host.defaultModelOptions.temperature,
        topP,
        maxTokens,
        seed,
        responseType,
        responseSchema,
        stats,
        fallbackTools,
        choices,
        topLogprobs,
    } = genOptions
    const top_logprobs = genOptions.topLogprobs > 0 ? topLogprobs : undefined
    const logprobs = genOptions.logprobs || top_logprobs > 0 ? true : undefined
    traceLanguageModelConnection(trace, genOptions, connectionToken)
    const tools: ChatCompletionTool[] = toolDefinitions?.length
        ? toolDefinitions.map(
              (f) =>
                  <ChatCompletionTool>{
                      type: "function",
                      function: {
                          name: f.spec.name,
                          description: f.spec.description,
                          parameters: f.spec.parameters as any,
                      },
                  }
          )
        : undefined

    try {
        trace.startDetails(`🧠 llm chat`)
        if (toolDefinitions?.length)
            trace.detailsFenced(`🛠️ tools`, tools, "yaml")
        let genVars: Record<string, string>
        while (true) {
            stats.turns++
            const tokens = estimateChatTokens(model, messages)
            logVerbose(`prompting ${model} (~${tokens ?? "?"} tokens)\n`)
            if (messages)
                trace.details(
                    `💬 messages (${messages.length})`,
                    renderMessagesToMarkdown(messages, {
                        user: true,
                        assistant: true,
                    }),
                    { expanded: true }
                )

            // make request
            let req: CreateChatCompletionRequest
            let resp: ChatCompletionResponse
            try {
                checkCancelled(cancellationToken)
                try {
                    trace.startDetails(`📤 llm request`)
                    const logit_bias = await choicesToLogitBias(
                        trace,
                        model,
                        choices
                    )
                    req = {
                        model,
                        temperature: temperature,
                        top_p: topP,
                        max_tokens: maxTokens,
                        logit_bias,
                        seed,
                        stream: true,
                        logprobs,
                        top_logprobs,
                        messages,
                        tools: fallbackTools ? undefined : tools,
                        // https://platform.openai.com/docs/guides/predicted-outputs
                        prediction: prediction?.content
                            ? prediction
                            : undefined,
                        response_format:
                            responseType === "json_object"
                                ? { type: responseType }
                                : responseType === "json_schema"
                                  ? {
                                        type: "json_schema",
                                        json_schema: {
                                            name: "result",
                                            schema: toStrictJSONSchema(
                                                responseSchema
                                            ),
                                            strict: true,
                                        },
                                    }
                                  : undefined,
                    }
                    if (/^o1/i.test(model)) {
                        req.max_completion_tokens = maxTokens
                        delete req.max_tokens
                    }
                    resp = await completer(
                        req,
                        connectionToken,
                        genOptions,
                        trace
                    )
                    if (resp.variables)
                        genVars = { ...(genVars || {}), ...resp.variables }
                } finally {
                    logVerbose("\n")
                    trace.endDetails()
                }

                const output = await processChatMessage(
                    req,
                    resp,
                    messages,
                    toolDefinitions,
                    chatParticipants,
                    schemas,
                    genVars,
                    fileOutputs,
                    outputProcessors,
                    fileMerges,
                    genOptions
                )
                if (output) return output
            } catch (err) {
                return structurifyChatSession(
                    messages,
                    schemas,
                    genVars,
                    fileOutputs,
                    outputProcessors,
                    fileMerges,
                    [],
                    genOptions,
                    { resp, err }
                )
            }
        }
    } finally {
        await dispose(disposables, { trace })
        stats.trace(trace)
        trace.endDetails()
    }
}

export function tracePromptResult(trace: MarkdownTrace, resp: RunPromptResult) {
    const { json, text } = resp

    // try to sniff the output type
    const language = JSON5TryParse(text)
        ? "json"
        : XMLTryParse(text)
          ? "xml"
          : /^(-|\*|#+|```)\s/im.test(text)
            ? "markdown"
            : "text"
    trace.detailsFenced(`🔠 output`, text, language)
    if (language === "markdown")
        trace.appendContent(
            "\n\n" + HTMLEscape(prettifyMarkdown(text)) + "\n\n"
        )
}

export function appendUserMessage(
    messages: ChatCompletionMessageParam[],
    content: string
) {
    if (!content) return
    const last = messages.at(-1) as ChatCompletionUserMessageParam
    if (last?.role === "user") last.content += "\n" + content
    else
        messages.push({
            role: "user",
            content,
        } as ChatCompletionUserMessageParam)
}

export function appendAssistantMessage(
    messages: ChatCompletionMessageParam[],
    content: string
) {
    if (!content) return
    const last = messages.at(-1) as ChatCompletionAssistantMessageParam
    if (last?.role === "assistant") last.content += "\n" + content
    else
        messages.push({
            role: "assistant",
            content,
        } satisfies ChatCompletionAssistantMessageParam)
}

export function appendSystemMessage(
    messages: ChatCompletionMessageParam[],
    content: string
) {
    if (!content) return
    let last = messages[0] as ChatCompletionSystemMessageParam
    if (last?.role !== "system") {
        last = {
            role: "system",
            content: "",
        } as ChatCompletionSystemMessageParam
        messages.unshift(last)
    }
    if (last.content) last.content += SYSTEM_FENCE
    last.content += content
}

export function addToolDefinitionsMessage(
    messages: ChatCompletionMessageParam[],
    tools: ToolCallback[]
) {
    appendSystemMessage(
        messages,
        `
TOOLS:
\`\`\`yaml
${YAMLStringify(tools.map((t) => t.spec))}
\`\`\`
`
    )
}<|MERGE_RESOLUTION|>--- conflicted
+++ resolved
@@ -110,10 +110,6 @@
         }
 }
 
-<<<<<<< HEAD
-
-=======
->>>>>>> 4cfb2c5b
 export type ChatCompletionHandler = (
     req: CreateChatCompletionRequest,
     connection: LanguageModelConfiguration,
