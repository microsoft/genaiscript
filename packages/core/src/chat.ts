import type {
    CreateChatCompletionRequest,
    CreateChatCompletionResponse,
    CreateChatCompletionResponseChoicesInner,
    ModelError,
} from "openai"
import { Cache } from "./cache"
import { initToken } from "./oai_token"
import { logError } from "./util"
import { LogLevel, host } from "./host"
import { MAX_CACHED_TEMPERATURE } from "./constants"
import wrapFetch from "fetch-retry"

interface Choice extends CreateChatCompletionResponseChoicesInner {
    delta: {
        content: string
    }
}

export function getChatCompletionCache() {
    return Cache.byName<CreateChatCompletionRequest, string>("openai")
}

export interface ChatCompletionsProgressReport {
    tokensSoFar: number
    responseSoFar: string
}

export type ChatCompletionsOptions = {
    partialCb?: (progres: ChatCompletionsProgressReport) => void
    requestOptions?: Partial<RequestInit>
    maxCachedTemperature?: number
    cache?: boolean
    retry?: number
    retryDelay?: number
    maxDelay?: number
}

export class RequestError extends Error {
    constructor(
        public readonly status: number,
        public readonly statusText: string,
        public readonly body: ModelError,
        public readonly bodyText: string,
        readonly retryAfter: number
    ) {
        super(
            `OpenAI error: ${body ? body.message : `${statusText} (${status})`}`
        )
    }
}

function encodeMessagesForLlama(req: CreateChatCompletionRequest) {
    return (
        req.messages
            .map((msg) => {
                switch (msg.role) {
                    case "user":
                        return `[INST]\n${msg.content}\n[/INST]`
                    case "system":
                        return `[INST] <<SYS>>\n${msg.content}\n<</SYS>>\n[/INST]`
                    case "assistant":
                        return msg.content
                    case "function":
                        return "???function"
                }
            })
            .join("\n")
            .replace(/\[\/INST\]\n\[INST\]/g, "\n") + "\n"
    )
}

interface TGIResponse {
    token: {
        id: number
        text: string
        logprob: number
        special: boolean
    }
    generated_text: string | null
}

export async function getChatCompletions(
    req: CreateChatCompletionRequest & { seed?: number },
    options?: ChatCompletionsOptions
) {
    const { temperature, seed } = req
    const {
        requestOptions,
        partialCb,
        maxCachedTemperature = MAX_CACHED_TEMPERATURE,
        cache: useCache,
        retry,
        retryDelay,
        maxDelay,
    } = options || {}
    const { signal } = requestOptions || {}
    const { headers, ...rest } = requestOptions || {}
    const cache = getChatCompletionCache()
<<<<<<< HEAD
    const cached = testMode
        ? "Test-mode enabled"
        : temperature > maxCachedTemperature && seed === undefined
        ? undefined
        : await cache.get(req)
=======
    const caching = useCache && temperature > maxCachedTemperature
    const cached = caching ? await cache.get(req) : undefined
>>>>>>> 91aaa3e0
    if (cached !== undefined) {
        partialCb?.({
            tokensSoFar: Math.round(cached.length / 4),
            responseSoFar: cached,
        })
        return cached
    }

    const cfg = await initToken()
    const r2 = { ...req }
    let postReq: any = r2

    let model = req.model.replace("-35-", "-3.5-")

    let url = ""

    if (cfg.isTGI) {
        model = "TGI-model"
        url = cfg.url + "/generate_stream"
        postReq = {
            parameters: {
                temperature: req.temperature,
                return_full_text: false,
                max_new_tokens: req.max_tokens,
                seed: req.seed,
            },
            inputs: encodeMessagesForLlama(req),
        }
    } else if (cfg.isOpenAI) {
        r2.stream = true
        url = cfg.url + "/chat/completions"
    } else {
        r2.stream = true
        delete r2.model
        url =
            cfg.url +
            model.replace(/\./g, "") +
            "/chat/completions?api-version=2023-03-15-preview"
    }

    let numTokens = 0

    const fetchRetry = await wrapFetch(fetch, {
        retryOn: [429],
        retries: retry,
        retryDelay: (attempt, error, response) => {
            const delay = Math.min(maxDelay, Math.pow(2, attempt) * retryDelay)
            if (attempt > 0)
                host.log(
                    LogLevel.Verbose,
                    `LLM throttled, retry #${attempt} in ${
                        (delay / 1000) | 0
                    }s...`
                )
            return delay
        },
    })
    const r = await fetchRetry(url, {
        headers: {
            authorization: cfg.isOpenAI ? `Bearer ${cfg.token}` : undefined,
            "api-key": cfg.isOpenAI ? undefined : cfg.token,
            "user-agent": "gptools",
            "content-type": "application/json",
            ...(headers || {}),
        },
        body: JSON.stringify(postReq),
        method: "POST",
        ...(rest || {}),
    })

    if (r.status != 200) {
        let body: string
        try {
            body = await r.text()
        } catch (e) {}
        let bodyJSON: { error: ModelError }
        try {
            bodyJSON = body ? JSON.parse(body) : undefined
        } catch (e) {}
        throw new RequestError(
            r.status,
            r.statusText,
            bodyJSON?.error,
            body,
            parseInt(r.headers.get("retry-after"))
        )
    }

    let seenDone = false
    let chatResp = ""

    let pref = ""

    const decoder = host.createUTF8Decoder()

    if (r.body.getReader) {
        const reader = r.body.getReader()
        while (!signal?.aborted) {
            const { done, value } = await reader.read()
            if (done) break
            doChunk(value)
        }
    } else {
        for await (const value of r.body as any) {
            if (signal?.aborted) break
            doChunk(value)
        }
    }

    if (seenDone) {
        if (caching && !cfg.isTGI) await cache.set(req, chatResp)
        return chatResp
    } else {
        throw new Error(`invalid response: ${pref}`)
    }

    function doChunk(value: Uint8Array) {
        // Massage and parse the chunk of data
        let chunk = decoder.decode(value, { stream: true })

        chunk = pref + chunk
        const ch0 = chatResp
        chunk = chunk.replace(/^data:\s*(.*)[\r\n]+/gm, (_, json) => {
            if (json == "[DONE]") {
                seenDone = true
                return ""
            }
            if (seenDone) {
                logError(`tokens after done! '${json}'`)
                return ""
            }
            if (cfg.isTGI)
                try {
                    const obj: TGIResponse = JSON.parse(json)
                    if (typeof obj.token.text == "string") {
                        numTokens++
                        chatResp += obj.token.text
                    }
                    if (obj.generated_text != null) seenDone = true
                } catch {
                    logError(`invalid json in chat response: ${json}`)
                }
            else
                try {
                    const obj: CreateChatCompletionResponse = JSON.parse(json)
                    if (obj.choices?.length != 1) throw new Error()
                    const ch = obj.choices[0] as Choice
                    if (typeof ch?.delta?.content == "string") {
                        numTokens++
                        chatResp += ch.delta.content
                    }
                } catch {
                    logError(`invalid json in chat response: ${json}`)
                }
            return ""
        })
        const progress = chatResp.slice(ch0.length)
        if (progress != "") {
            // logVerbose(`... ${progress.length} chars`);
            partialCb?.({
                responseSoFar: chatResp,
                tokensSoFar: numTokens,
            })
        }
        pref = chunk
    }
}<|MERGE_RESOLUTION|>--- conflicted
+++ resolved
@@ -97,16 +97,8 @@
     const { signal } = requestOptions || {}
     const { headers, ...rest } = requestOptions || {}
     const cache = getChatCompletionCache()
-<<<<<<< HEAD
-    const cached = testMode
-        ? "Test-mode enabled"
-        : temperature > maxCachedTemperature && seed === undefined
-        ? undefined
-        : await cache.get(req)
-=======
-    const caching = useCache && temperature > maxCachedTemperature
+    const caching = useCache && temperature > maxCachedTemperature && seed === undefined
     const cached = caching ? await cache.get(req) : undefined
->>>>>>> 91aaa3e0
     if (cached !== undefined) {
         partialCb?.({
             tokensSoFar: Math.round(cached.length / 4),
