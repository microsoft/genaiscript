import { DOCXTryParse } from "./docx"
import { readText } from "./fs"
import { lookupMime } from "./mime"
import { isBinaryMimeType } from "./parser"
<<<<<<< HEAD
import { parsePdf } from "./pdf"
=======
import { PDFPagesToString, PDFTryParse } from "./pdf"
import { TraceOptions } from "./trace"
>>>>>>> 3a44145d

export async function resolveFileContent(file: LinkedFile, options?: TraceOptions) {
    const { filename } = file
    if (file.content) return file

    if (/\.pdf$/i.test(filename)) {
<<<<<<< HEAD
        const { content } = await parsePdf(filename)
        file.content = content
=======
        const pages = await PDFTryParse(filename, undefined, options)
        file.content = PDFPagesToString(pages)
>>>>>>> 3a44145d
    } else if (/\.docx$/i.test(filename)) {
        file.content = await DOCXTryParse(filename, options)
    } else {
        const mime = lookupMime(filename)
        const binary = isBinaryMimeType(mime)
        file.content = binary ? undefined : await readText(filename)
    }

    return file
}<|MERGE_RESOLUTION|>--- conflicted
+++ resolved
@@ -2,25 +2,16 @@
 import { readText } from "./fs"
 import { lookupMime } from "./mime"
 import { isBinaryMimeType } from "./parser"
-<<<<<<< HEAD
 import { parsePdf } from "./pdf"
-=======
-import { PDFPagesToString, PDFTryParse } from "./pdf"
 import { TraceOptions } from "./trace"
->>>>>>> 3a44145d
 
 export async function resolveFileContent(file: LinkedFile, options?: TraceOptions) {
     const { filename } = file
     if (file.content) return file
 
     if (/\.pdf$/i.test(filename)) {
-<<<<<<< HEAD
-        const { content } = await parsePdf(filename)
+        const { content } = await parsePdf(filename, options)
         file.content = content
-=======
-        const pages = await PDFTryParse(filename, undefined, options)
-        file.content = PDFPagesToString(pages)
->>>>>>> 3a44145d
     } else if (/\.docx$/i.test(filename)) {
         file.content = await DOCXTryParse(filename, options)
     } else {
