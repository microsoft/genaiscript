--- conflicted
+++ resolved
@@ -62,15 +62,11 @@
  * @param prj - The project containing the scripts to analyze.
  * @returns An array of directory objects with their names and flags indicating JavaScript and TypeScript file presence.
  */
-<<<<<<< HEAD
-export function collectFolders(prj: Project, options?: { force?: boolean }) {
-    const { force } = options || {}
-    const { systemDir } = prj
-=======
 export function collectFolders(
     prj: Project
 ): { dirname: string; js?: boolean; ts?: boolean }[] {
->>>>>>> 2027081e
+    const { force } = options || {}
+    const { systemDir } = prj
     const folders: Record<
         string,
         { dirname: string; js?: boolean; ts?: boolean }
