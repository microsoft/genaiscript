import MiniSearch from "minisearch"
import { resolveFileContent } from "./file"
import { TraceOptions } from "./trace"
import { randomHex } from "./crypto"
<<<<<<< HEAD
import { CancellationOptions, checkCancelled } from "./cancellation"
import { logError } from "./util"
=======
>>>>>>> e4e8f30c

/**
 * Performs a fuzzy search on a set of workspace files using a query.
 *
 * @param query - The search query string.
 * @param files - An array of WorkspaceFile objects to search through.
 * @param options - Optional FuzzSearch and Trace options, including a limit on top results.
 * @returns A promise that resolves to an array of WorkspaceFileWithScore, containing
 *          the filename, content, and search score.
 */
export async function fuzzSearch(
    query: string,
    files: WorkspaceFile[],
    options?: FuzzSearchOptions & TraceOptions & CancellationOptions
): Promise<WorkspaceFileWithScore[]> {
    // Destructure options to extract trace and topK, with defaulting to an empty object
<<<<<<< HEAD
    const { trace, cancellationToken, topK, minScore, ...otherOptions } =
        options || {}
=======
    const { trace, topK, minScore, ...otherOptions } = options || {}
>>>>>>> e4e8f30c

    // Load the content for all provided files asynchronously
    for (const file of files) await resolveFileContent(file)
    checkCancelled(cancellationToken)

    // assign ids
    const filesWithId = files.map((f) => ({
        ...f,
        id: randomHex(32),
    }))

    // assign ids
    const filesWithId = files.map((f) => ({
        ...f,
        id: randomHex(32),
    }))

    // Initialize the MiniSearch instance with specified fields and options
    const miniSearch = new MiniSearch({
        idField: "id", // Unique identifier for documents
        fields: ["filename", "content"], // Fields to index for searching
        storeFields: ["filename", "content"], // Fields to store in results
        searchOptions: otherOptions, // Additional search options
    })

    // Add all files with content to the MiniSearch index
<<<<<<< HEAD
    try {
        await miniSearch.addAllAsync(
            filesWithId.filter((f) => !f.encoding && !!f.content)
        )
    } catch (e) {
        logError(e)
        trace?.error(e)
        return []
    }
    checkCancelled(cancellationToken)
=======
    await miniSearch.addAllAsync(
        filesWithId.filter((f) => !f.encoding && !!f.content)
    )
>>>>>>> e4e8f30c

    // Perform search using the provided query
    let results = miniSearch.search(query)

    // Limit results to top K if specified
    if (topK > 0) results = results.slice(0, topK)
    if (minScore > 0) results = results.filter((r) => r.score >= minScore)

    // Map search results to WorkspaceFileWithScore structure
    return results.map(
        (r) =>
            <WorkspaceFileWithScore>{
                filename: r.filename, // Map ID to filename
                content: r.content, // Map content from search result
                score: r.score, // Include the relevance score
            }
    )
}<|MERGE_RESOLUTION|>--- conflicted
+++ resolved
@@ -2,11 +2,7 @@
 import { resolveFileContent } from "./file"
 import { TraceOptions } from "./trace"
 import { randomHex } from "./crypto"
-<<<<<<< HEAD
 import { CancellationOptions, checkCancelled } from "./cancellation"
-import { logError } from "./util"
-=======
->>>>>>> e4e8f30c
 
 /**
  * Performs a fuzzy search on a set of workspace files using a query.
@@ -23,22 +19,12 @@
     options?: FuzzSearchOptions & TraceOptions & CancellationOptions
 ): Promise<WorkspaceFileWithScore[]> {
     // Destructure options to extract trace and topK, with defaulting to an empty object
-<<<<<<< HEAD
-    const { trace, cancellationToken, topK, minScore, ...otherOptions } =
+    const { trace, topK, minScore, cancellationToken, ...otherOptions } =
         options || {}
-=======
-    const { trace, topK, minScore, ...otherOptions } = options || {}
->>>>>>> e4e8f30c
 
     // Load the content for all provided files asynchronously
     for (const file of files) await resolveFileContent(file)
     checkCancelled(cancellationToken)
-
-    // assign ids
-    const filesWithId = files.map((f) => ({
-        ...f,
-        id: randomHex(32),
-    }))
 
     // assign ids
     const filesWithId = files.map((f) => ({
@@ -55,22 +41,10 @@
     })
 
     // Add all files with content to the MiniSearch index
-<<<<<<< HEAD
-    try {
-        await miniSearch.addAllAsync(
-            filesWithId.filter((f) => !f.encoding && !!f.content)
-        )
-    } catch (e) {
-        logError(e)
-        trace?.error(e)
-        return []
-    }
-    checkCancelled(cancellationToken)
-=======
     await miniSearch.addAllAsync(
         filesWithId.filter((f) => !f.encoding && !!f.content)
     )
->>>>>>> e4e8f30c
+    checkCancelled(cancellationToken)
 
     // Perform search using the provided query
     let results = miniSearch.search(query)
