--- conflicted
+++ resolved
@@ -12,14 +12,9 @@
     "url": "https://github.com/microsoft/genaiscript"
   },
   "optionalDependencies": {
-<<<<<<< HEAD
-    "pdfjs-dist": "4.0.379",
-    "web-tree-sitter": "^0.22.2",
-    "@xenova/transformers": "^2.17.1"
-=======
+    "@xenova/transformers": "^2.17.1",
     "pdfjs-dist": "4.3.136",
     "web-tree-sitter": "^0.22.2"
->>>>>>> 7141ed69
   },
   "devDependencies": {
     "@tidyjs/tidy": "^2.5.2",
