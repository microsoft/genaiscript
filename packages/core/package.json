--- conflicted
+++ resolved
@@ -1,43 +1,4 @@
 {
-<<<<<<< HEAD
-    "name": "gptools-core",
-    "version": "1.7.1",
-    "main": "src/index.ts",
-    "license": "MIT",
-    "private": true,
-    "devDependencies": {
-        "@octokit/plugin-throttling": "^8.1.3",
-        "@types/mdast": "^3.0.11",
-        "@types/node": "^20.11.5",
-        "ajv": "^8.12.0",
-        "esbuild": "^0.19.12",
-        "fetch-retry": "^5.0.6",
-        "json5": "^2.2.3",
-        "octokit": "^3.1.2",
-        "openai": "^4.25.0",
-        "openapi-typescript": "^6.7.4",
-        "openapi-typescript-fetch": "^1.1.3",
-        "prettier": "^3.2.4",
-        "remark": "^14.0.3",
-        "remark-frontmatter": "^4.0.1",
-        "remark-gfm": "^3.0.1",
-        "remark-heading-id": "^1.0.0",
-        "remark-parse": "^10.0.2",
-        "toml": "^3.0.0",
-        "typescript": "^5.3.3",
-        "unified": "^10.1.2",
-        "yaml": "^2.3.4",
-        "yamljs": "^0.3.0"
-    },
-    "scripts": {
-        "build:openapi:json": "yaml2json ./src/services/api.yml --pretty > ./src/services/api.json",
-        "build:openapi:ts": "openapi-typescript ./src/services/api.yml -o ./src/services/api.ts",
-        "build:openapi": "yarn build:openapi:json && yarn build:openapi:ts",
-        "typecheck": "tsc -p src",
-        "prompts:bundle": "node bundleprompts.mjs",
-        "pretypecheck": "yarn build:openapi && yarn prompts:bundle"
-    }
-=======
   "name": "gptools-core",
   "version": "1.7.10",
   "main": "src/index.ts",
@@ -69,5 +30,4 @@
     "prompts:bundle": "node bundleprompts.mjs",
     "pretypecheck": "yarn prompts:bundle"
   }
->>>>>>> 15de32dc
 }