{
<<<<<<< HEAD
    "name": "coarch-core",
    "version": "1.0.0",
    "main": "src/index.ts",
    "license": "MIT",
    "private": true,
    "devDependencies": {
        "@types/mdast": "^3.0.11",
        "@types/node": "^20.3.0",
        "esbuild": "^0.17.18",
        "yaml": "^2.3.1",
        "openai": "^v3.3.0",
        "prettier": "^2.8.8",
        "remark": "^14.0.3",
        "remark-frontmatter": "^4.0.1",
        "remark-gfm": "^3.0.1",
        "remark-heading-id": "^1.0.0",
        "remark-parse": "^10.0.2",
        "typescript": "^5.0.4",
        "unified": "^10.1.2"
    },
    "scripts": {
        "typecheck": "tsc -p src",
        "prompts:bundle": "node bundleprompts.mjs",
        "pretypecheck": "yarn prompts:bundle"
    }
=======
  "name": "gptools-core",
  "version": "1.2.21",
  "main": "src/index.ts",
  "license": "MIT",
  "private": true,
  "devDependencies": {
    "@types/mdast": "^3.0.11",
    "@types/node": "^20.3.0",
    "esbuild": "^0.17.18",
    "fetch-retry": "^5.0.6",
    "openai": "^3.2.1",
    "prettier": "^2.8.8",
    "remark": "^14.0.3",
    "remark-frontmatter": "^4.0.1",
    "remark-gfm": "^3.0.1",
    "remark-heading-id": "^1.0.0",
    "remark-parse": "^10.0.2",
    "typescript": "^5.0.4",
    "unified": "^10.1.2",
    "yaml": "^2.3.1"
  },
  "scripts": {
    "typecheck": "tsc -p src",
    "prompts:bundle": "node bundleprompts.mjs",
    "pretypecheck": "yarn prompts:bundle"
  }
>>>>>>> 91aaa3e0
}<|MERGE_RESOLUTION|>--- conflicted
+++ resolved
@@ -1,31 +1,4 @@
 {
-<<<<<<< HEAD
-    "name": "coarch-core",
-    "version": "1.0.0",
-    "main": "src/index.ts",
-    "license": "MIT",
-    "private": true,
-    "devDependencies": {
-        "@types/mdast": "^3.0.11",
-        "@types/node": "^20.3.0",
-        "esbuild": "^0.17.18",
-        "yaml": "^2.3.1",
-        "openai": "^v3.3.0",
-        "prettier": "^2.8.8",
-        "remark": "^14.0.3",
-        "remark-frontmatter": "^4.0.1",
-        "remark-gfm": "^3.0.1",
-        "remark-heading-id": "^1.0.0",
-        "remark-parse": "^10.0.2",
-        "typescript": "^5.0.4",
-        "unified": "^10.1.2"
-    },
-    "scripts": {
-        "typecheck": "tsc -p src",
-        "prompts:bundle": "node bundleprompts.mjs",
-        "pretypecheck": "yarn prompts:bundle"
-    }
-=======
   "name": "gptools-core",
   "version": "1.2.21",
   "main": "src/index.ts",
@@ -36,7 +9,7 @@
     "@types/node": "^20.3.0",
     "esbuild": "^0.17.18",
     "fetch-retry": "^5.0.6",
-    "openai": "^3.2.1",
+    "openai": "^v3.3.0",
     "prettier": "^2.8.8",
     "remark": "^14.0.3",
     "remark-frontmatter": "^4.0.1",
@@ -52,5 +25,4 @@
     "prompts:bundle": "node bundleprompts.mjs",
     "pretypecheck": "yarn prompts:bundle"
   }
->>>>>>> 91aaa3e0
 }