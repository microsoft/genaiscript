/// <reference path="./src/prompt_template.d.ts"/>

// keep in sync with PromptContext!

/**
 * Setup prompt title and other parameters.
 * Exactly one call should be present on top of .prompt.js file.
 */
declare function prompt(options: PromptArgs): void

/**
 * Equivalent of prompt() for system prompts.
 */
declare function systemPrompt(options: PromptArgs): void

/**
 * Append given string to the prompt. It automatically appends "\n".
 * Typically best to use `` $`...` ``-templates instead.
 */
declare function text(body: string): void

/**
 * Append given string to the prompt. It automatically appends "\n".
 * `` $`foo` `` is the same as `text("foo")`.
 */
declare function $(strings: TemplateStringsArray, ...args: any[]): string

/**
 * Appends given (often multi-line) string to the prompt, surrounded in fences.
 * Similar to `text(env.fence); text(body); text(env.fence)`
 *
 * @param body string to be fenced
 */
declare function fence(body: StringLike): void

/**
 * Defines `name` to be the (often multi-line) string `body`.
 * Similar to `text(name + ":"); fence(body)`
 *
 * @param name name of defined entity, eg. "SUMMARY" or "This is text before SUMMARY"
 * @param body string to be fenced/defined
 */
declare function def(name: string, body: StringLike): void

/**
 * Inline supplied files in the prompt.
 * Similar to `for (const f in files) { def("File " + f.filename, f.contents) }`
 *
 * @param files files to define, eg. `env.links` or a subset thereof
 */
declare function defFiles(files: LinkedFile[]): void

/**
 * Variables coming from the fragment on which the prompt is operating.
 */
declare var env: ExpansionVariables

/**
 * Fetches a given URL and returns the response.
 * @param url
 */
declare function fetchText(
<<<<<<< HEAD
    url: string
): Promise<{ ok: boolean; status: number; text?: string; file?: LinkedFile }>

/**
 * Calls into a registered function
 * @param functionId function identifier
 * @param parameters map of parameter name to value
 */
declare function call(
    functionId: string,
    parameters: Record<string, any>
): Promise<StringLike>
=======
    url: string | LinkedFile
): Promise<{ ok: boolean; status: number; text?: string; file?: LinkedFile }>
>>>>>>> a4b21c5a
<|MERGE_RESOLUTION|>--- conflicted
+++ resolved
@@ -60,8 +60,7 @@
  * @param url
  */
 declare function fetchText(
-<<<<<<< HEAD
-    url: string
+    url: string | LinkedFile
 ): Promise<{ ok: boolean; status: number; text?: string; file?: LinkedFile }>
 
 /**
@@ -72,8 +71,4 @@
 declare function call(
     functionId: string,
     parameters: Record<string, any>
-): Promise<StringLike>
-=======
-    url: string | LinkedFile
-): Promise<{ ok: boolean; status: number; text?: string; file?: LinkedFile }>
->>>>>>> a4b21c5a
+): Promise<StringLike>