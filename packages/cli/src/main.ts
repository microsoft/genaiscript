import {
    FragmentTransformResponse,
    RequestError,
    YAMLStringify,
    CORE_VERSION,
    diagnosticsToCSV,
    extractFenced,
    host,
    initToken,
    isJSONLFilename,
    isRequestError,
    logVerbose,
    parseProject,
    readText,
    runTemplate,
    appendJSONL as appendJSONLCore,
    writeText,
    MarkdownTrace,
    convertDiagnosticToGitHubActionCommand,
    readJSONL,
    parseKeyValuePairs,
    convertDiagnosticToAzureDevOpsCommand,
    dotGenaiscriptPath,
    retreivalUpsert,
    Progress,
    retreivalSearch,
    TOOL_ID,
    GENAI_EXT,
    TOOL_NAME,
    GITHUB_REPO,
<<<<<<< HEAD
    retreivalClear,
=======
    PDFTryParse,
>>>>>>> 9ef85f37
} from "genaiscript-core"
import ora, { Ora } from "ora"
import { NodeHost } from "./nodehost"
import { Command, program } from "commander"
import getStdin from "get-stdin"
import { basename, resolve, join, relative, dirname } from "node:path"
import { error, isQuiet, setConsoleColors, setQuiet } from "./log"
import { appendFile, writeFile } from "node:fs/promises"
import { emptyDir, ensureDir } from "fs-extra"
import replaceExt from "replace-ext"
import { convertDiagnosticsToSARIF } from "./sarif"
import { startServer } from "./server"

const UNHANDLED_ERROR_CODE = -1
const ANNOTATION_ERROR_CODE = -2
const FILES_NOT_FOUND = -3
const GENERATION_ERROR = -4

class ProgressSpinner implements Progress {
    constructor(readonly spinner: Ora) {}
    report(value: {
        message?: string
        increment?: number
        succeeded?: boolean
    }): void {
        const { message, increment, succeeded } = value
        if (succeeded === true) {
            this.spinner.succeed(message)
        } else if (succeeded === false) {
            this.spinner.fail(message)
        } else this.spinner.text = message
    }
}

async function expandFiles(files: string[], excludedFiles?: string[]) {
    const res = new Set<string>()
    for (const file of files) {
        const fs = await host.findFiles(file)
        for (const f of fs) res.add(f)
    }

    if (excludedFiles?.length) {
        for (const arg of excludedFiles) {
            const ffs = await host.findFiles(arg)
            for (const f of ffs) {
                res.delete(f)
            }
        }
    }

    return Array.from(res.values())
}

async function write(name: string, content: string) {
    await writeText(name, content)
}

async function appendJSONL<T>(name: string, objs: T[], meta?: any) {
    if (meta)
        await appendJSONLCore(
            name,
            objs.map((obj) => ({ ...obj, __meta: meta }))
        )
    else await appendJSONLCore(name, objs)
}

async function buildProject(options?: {
    toolFiles?: string[]
    specFiles?: string[]
    toolsPath?: string
    specsPath?: string
}) {
    const {
        toolFiles,
        specFiles,
        toolsPath = "**/*" + GENAI_EXT,
        specsPath = "**/*.gpspec.md",
    } = options || {}

    const gpspecFiles = specFiles?.length
        ? specFiles
        : await host.findFiles(specsPath)
    const scriptFiles = toolFiles?.length
        ? toolFiles
        : await host.findFiles(toolsPath)

    const newProject = await parseProject({
        gpspecFiles,
        scriptFiles,
    })
    return newProject
}

const gpspecRx = /\.gpspec\.md$/i
const scriptRx = /\.genai\.js$/i
async function batch(
    tool: string,
    specs: string[],
    options: {
        excludedFiles: string[]
        out: string
        outSummary: string
        removeOut: boolean
        retry: string
        retryDelay: string
        maxDelay: string
        label: string
        temperature: string
        topP: string
        seed: string
        model: string
        cache: boolean
        applyEdits: boolean
        vars: string[]
    }
) {
    const spinner = ora({ interval: 200 }).start("preparing tool and files")

    const {
        out = dotGenaiscriptPath("results"),
        removeOut,
        model,
        cache,
        label,
        outSummary,
        applyEdits,
        excludedFiles,
        vars,
    } = options
    const outAnnotations = join(out, "annotations.jsonl")
    const outData = join(out, "data.jsonl")
    const outFenced = join(out, "fenced.jsonl")
    const outOutput = join(out, "output.md")
    const outErrors = join(out, "errors.jsonl")
    const outFileEdits = join(out, "file-edits.jsonl")

    const retry = parseInt(options.retry) || 12
    const retryDelay = parseInt(options.retryDelay) || 15000
    const maxDelay = parseInt(options.maxDelay) || 360000
    const temperature = normalizeFloat(options.temperature)
    const topP = normalizeFloat(options.topP)
    const seed = normalizeFloat(options.seed)
    const path = host.path

    const toolFiles: string[] = []
    if (scriptRx.test(tool)) toolFiles.push(tool)
    const specFiles = new Set<string>()
    for (const arg of specs) {
        const ffs = await host.findFiles(arg)
        for (const f of ffs) {
            if (gpspecRx.test(f)) specFiles.add(f)
            else {
                const fp = `${f}.gpspec.md`
                const md = `# Specification
                
-   [${basename(f)}](./${basename(f)})\n`
                host.setVirtualFile(fp, md)
                specFiles.add(fp)
            }
        }
    }

    if (excludedFiles?.length) {
        for (const arg of excludedFiles) {
            const ffs = await host.findFiles(arg)
            for (const f of ffs) specFiles.delete(f)
        }
    }

    if (!specFiles.size) {
        spinner.fail("no file found")
        process.exit(FILES_NOT_FOUND)
    }

    const prj = await buildProject({
        toolFiles,
        specFiles: Array.from(specFiles),
    })
    const script = prj.templates.find(
        (t) =>
            t.id === tool ||
            (t.filename &&
                scriptRx.test(tool) &&
                resolve(t.filename) === resolve(tool))
    )
    if (!script) throw new Error(`tool ${tool} not found`)

    spinner.succeed(
        `tool: ${script.id} (${script.title}), files: ${specFiles.size}, out: ${resolve(out)}`
    )

    spinner.start(`validating token`)
    const tok = await initToken() // ensure we have a token early
    spinner.succeed(`LLM: ${tok.url}`)

    let errors = 0
    let totalTokens = 0
    if (removeOut) await emptyDir(out)
    await ensureDir(out)
    for (let i = 0; i < prj.rootFiles.length; i++) {
        const specFile = prj.rootFiles[i].filename
        const file = specFile.replace(gpspecRx, "")
        const meta = { tool, file }
        try {
            spinner.suffixText = ""
            spinner.start(`${file} (${i + 1}/${specFiles.size})`)
            const fragment = prj.rootFiles.find(
                (f) => resolve(f.filename) === resolve(specFile)
            ).roots[0]
            let tokens = 0
            const result: FragmentTransformResponse = await runTemplate(
                script,
                fragment,
                {
                    infoCb: () => {},
                    partialCb: ({ tokensSoFar }) => {
                        tokens = tokensSoFar
                        spinner.suffixText = `${tokens} tokens`
                    },
                    skipLLM: false,
                    label,
                    cache,
                    temperature,
                    topP,
                    seed,
                    model,
                    retry,
                    retryDelay,
                    maxDelay,
                    vars: parseVars(vars),
                }
            )

            const fileEdits = result.fileEdits || {}
            if (Object.keys(fileEdits).length) {
                if (applyEdits && !result.error) await writeFileEdits(result)
                // save results in various files
                await appendJSONL(
                    outFileEdits,
                    [{ fileEdits: result.fileEdits }],
                    meta
                )
            }
            if (result.error)
                await appendJSONL(outErrors, [{ error: result.error }], meta)
            if (result.annotations?.length)
                await appendJSONL(outAnnotations, result.annotations, meta)
            if (result.fences?.length)
                await appendJSONL(outFenced, result.fences, meta)
            if (result.frames?.length)
                await appendJSONL(outData, result.frames, meta)
            // add to summary
            if (outSummary) {
                const st = new MarkdownTrace()
                st.details(file, result.text)
                await appendFile(outSummary, st.content)
            }
            // save results
            const outText = join(
                out,
                `${relative(".", specFile).replace(gpspecRx, ".output.md")}`
            )
            const outTrace = join(
                out,
                `${relative(".", specFile).replace(gpspecRx, ".trace.md")}`
            )
            const outJSON = join(
                out,
                `${relative(".", specFile).replace(gpspecRx, ".json")}`
            )
            await ensureDir(dirname(outText))
            await writeFile(outText, result.text, { encoding: "utf8" })
            await writeFile(outTrace, result.trace, { encoding: "utf8" })
            await appendFile(
                outOutput,
                `- ${result.error ? "❌" : "✅"} [${relative(".", specFile).replace(gpspecRx, "")}](${relative(out, outText)}) ([trace](${relative(out, outTrace)}))\n`,
                { encoding: "utf8" }
            )
            await writeFile(outJSON, JSON.stringify(result, null, 2), {
                encoding: "utf8",
            })

            if (result.error) {
                errors++
                spinner.fail(`${spinner.text}, ${result.error}`)
            } else spinner.succeed()

            totalTokens += tokens

            // if in a CI/GitHub Actions build, print annotations
            if (
                result.annotations?.length &&
                process.env.CI &&
                process.env.GITHUB_ACTION
            )
                result.annotations
                    .map(convertDiagnosticToGitHubActionCommand)
                    .forEach((d) => console.log(d))
            else if (
                // Azure DevOps
                result.annotations?.length &&
                process.env.SYSTEM_TEAMFOUNDATIONCOLLECTIONURI
            )
                result.annotations
                    .map(convertDiagnosticToAzureDevOpsCommand)
                    .forEach((d) => console.log(d))
        } catch (e) {
            errors++
            await appendJSONL(
                outErrors,
                [{ error: e.message + "\n" + e.stack }],
                meta
            )
            spinner.fail(`${spinner.text}, ${e.error}`)
        }
    }

    if (errors) process.exit(GENERATION_ERROR)
}

function normalizeFloat(s: string) {
    const f = parseFloat(s)
    return isNaN(f) ? undefined : f
}

function parseVars(vars: string[]) {
    if (!vars?.length) return undefined
    const res: Record<string, string> = {}
    if (vars) for (const v of vars) Object.assign(res, parseKeyValuePairs(v))
    return res
}

async function run(
    tool: string,
    specs: string[],
    options: {
        excludedFiles: string[]
        out: string
        retry: string
        retryDelay: string
        maxDelay: string
        json: boolean
        yaml: boolean
        prompt: boolean
        outTrace: string
        outAnnotations: string
        outChangelogs: string
        outData: string
        label: string
        temperature: string
        topP: string
        seed: string
        model: string
        csvSeparator: string
        cache: boolean
        applyEdits: boolean
        failOnErrors: boolean
        removeOut: boolean
        vars: string[]
    }
) {
    const excludedFiles = options.excludedFiles
    const stream = !options.json && !options.yaml && !options.out
    const out = options.out
    const skipLLM = !!options.prompt
    const retry = parseInt(options.retry) || 8
    const retryDelay = parseInt(options.retryDelay) || 15000
    const maxDelay = parseInt(options.maxDelay) || 180000
    const outTrace = options.outTrace
    const outAnnotations = options.outAnnotations
    const failOnErrors = options.failOnErrors
    const outChangelogs = options.outChangelogs
    const outData = options.outData
    const label = options.label
    const temperature = normalizeFloat(options.temperature)
    const topP = normalizeFloat(options.topP)
    const seed = normalizeFloat(options.seed)
    const cache = !!options.cache
    const applyEdits = !!options.applyEdits
    const model = options.model
    const csvSeparator = options.csvSeparator || "\t"
    const removeOut = options.removeOut
    const vars = options.vars

    const spinner: Ora =
        !stream && !isQuiet
            ? ora({ interval: 200 }).start("preparing tool and files")
            : undefined

    let spec: string
    let specContent: string
    const toolFiles: string[] = []

    let md: string
    const files = new Set<string>()

    if (scriptRx.test(tool)) toolFiles.push(tool)

    if (!specs?.length) {
        specContent = await getStdin()
        spec = "stdin.gpspec.md"
    } else if (specs.length === 1 && gpspecRx.test(specs[0])) {
        spec = specs[0]
    } else {
        for (const arg of specs) {
            const ffs = await host.findFiles(arg)
            for (const file of ffs) {
                if (gpspecRx.test(file)) {
                    md += (await host.readFile(file)) + "\n"
                } else {
                    files.add(file)
                }
            }
        }
    }

    if (excludedFiles?.length) {
        for (const arg of excludedFiles) {
            const ffs = await host.findFiles(arg)
            for (const f of ffs) files.delete(f)
        }
    }

    if (md || files.size) {
        spec = "cli.gpspec.md"
        specContent = `${md || "# Specification"}

${Array.from(files)
    .map((f) => `-   [${basename(f)}](./${f})`)
    .join("\n")}
`
    }

    if (specContent) host.setVirtualFile(spec, specContent)

    const prj = await buildProject({
        toolFiles,
        specFiles: [spec],
    })
    const script = prj.templates.find(
        (t) =>
            t.id === tool ||
            (t.filename &&
                scriptRx.test(tool) &&
                resolve(t.filename) === resolve(tool))
    )
    if (!script) throw new Error(`tool ${tool} not found`)
    const gpspec = prj.rootFiles.find(
        (f) => resolve(f.filename) === resolve(spec)
    )
    if (!gpspec) throw new Error(`spec ${spec} not found`)
    const fragment = gpspec.roots[0]

    spinner?.start("Querying")

    let tokens = 0
    const res: FragmentTransformResponse = await runTemplate(script, fragment, {
        infoCb: ({ text }) => {
            spinner?.start(text)
        },
        partialCb: ({ responseChunk, tokensSoFar }) => {
            tokens = tokensSoFar
            if (stream) process.stdout.write(responseChunk)
            else if (spinner) spinner.suffixText = `${tokens} tokens`
        },
        skipLLM,
        label,
        cache,
        temperature,
        topP,
        seed,
        model,
        retry,
        retryDelay,
        maxDelay,
        vars: parseVars(vars),
    })

    if (spinner) {
        if (res.error) spinner?.fail(`${spinner.text}, ${res.error}`)
        else spinner.succeed()
        spinner.stopAndPersist()
    }

    if (outTrace && res.trace) await write(outTrace, res.trace)
    if (outAnnotations && res.annotations?.length) {
        if (isJSONLFilename(outAnnotations))
            await appendJSONL(outAnnotations, res.annotations)
        else
            await write(
                outAnnotations,
                /\.(c|t)sv$/i.test(outAnnotations)
                    ? diagnosticsToCSV(res.annotations, csvSeparator)
                    : /\.ya?ml$/i.test(outAnnotations)
                      ? YAMLStringify(res.annotations)
                      : /\.sarif$/.test(outAnnotations)
                        ? convertDiagnosticsToSARIF(script, res.annotations)
                        : JSON.stringify(res.annotations, null, 2)
            )
    }
    if (outChangelogs && res.changelogs?.length)
        await write(outChangelogs, res.changelogs.join("\n"))
    if (outData && res.frames?.length)
        if (isJSONLFilename(outData)) await appendJSONL(outData, res.frames)
        else await write(outData, JSON.stringify(res.frames, null, 2))

    if (applyEdits && !res.error && Object.keys(res.fileEdits || {}).length)
        await writeFileEdits(res)

    const promptjson = res.prompt?.length
        ? JSON.stringify(res.prompt, null, 2)
        : undefined
    if (out) {
        if (removeOut) await emptyDir(out)
        await ensureDir(out)

        const jsonf = /\.json$/i.test(out) ? out : join(out, `res.json`)
        const yamlf = /\.ya?ml$/i.test(out) ? out : join(out, `res.yaml`)
        const mkfn = (ext: string) => jsonf.replace(/\.json$/i, ext)
        const promptf = mkfn(".prompt.json")
        const outputf = mkfn(".output.md")
        const tracef = mkfn(".trace.md")
        const annotationf = res.annotations?.length
            ? mkfn(".annotations.csv")
            : undefined
        const sariff = res.annotations?.length ? mkfn(".sarif") : undefined
        const specf = specContent ? mkfn(".gpspec.md") : undefined
        const changelogf = res.changelogs?.length
            ? mkfn(".changelog.txt")
            : undefined
        await write(jsonf, JSON.stringify(res, null, 2))
        await write(yamlf, YAMLStringify(res))
        if (promptjson) {
            await write(promptf, promptjson)
        }
        if (res.text) await write(outputf, res.text)
        if (res.trace) await write(tracef, res.trace)
        if (specf) {
            const spect = await readText(spec)
            await write(specf, spect)
        }
        if (annotationf) {
            await write(
                annotationf,
                `severity, filename, start, end, message\n` +
                    res.annotations
                        .map(
                            ({ severity, filename, range, message }) =>
                                `${severity}, ${filename}, ${range[0][0]}, ${range[1][0]}, ${message} `
                        )
                        .join("\n")
            )
        }
        if (sariff)
            await write(
                sariff,
                convertDiagnosticsToSARIF(script, res.annotations)
            )
        if (changelogf && res.changelogs?.length)
            await write(changelogf, res.changelogs.join("\n"))
    } else {
        if (options.json) console.log(JSON.stringify(res, null, 2))
        if (options.yaml) console.log(YAMLStringify(res))
        if (options.prompt && promptjson) {
            console.log(promptjson)
        }
    }

    // final fail
    if (res.error) {
        logVerbose(`error: ${res.error}`)
        process.exit(ANNOTATION_ERROR_CODE)
    }

    if (failOnErrors && res.annotations?.some((a) => a.severity === "error")) {
        console.log`error annotations found, exiting with error code`
        process.exit(ANNOTATION_ERROR_CODE)
    }
    logVerbose(`genaiscript run completed with ${tokens} tokens`)
}

async function writeFileEdits(res: FragmentTransformResponse) {
    for (const fileEdit of Object.entries(res.fileEdits)) {
        const [fn, { before, after }] = fileEdit
        if (after !== before) await write(fn, after ?? before)
    }
}

async function listTools() {
    const prj = await buildProject()
    prj.templates.forEach((t) =>
        console.log(
            `${t.id}: ${t.title}, ${t.filename || "builtin"}, ${
                t.isSystem ? "system" : "user"
            }`
        )
    )
}

async function helpAll() {
    console.log(`# GenAIScript CLI\n`)

    const visit = (
        header: string,
        parent: Command,
        commands: readonly Command[]
    ) => {
        commands.forEach((c) => {
            console.log(
                `\n${header} \`${parent ? parent.name() : ""} ${c.name()}\`\n`
            )
            c.outputHelp()
            if (c.commands?.length) {
                console.log(`\n${header + "#"} commands\n`)
                visit(header + "##", c, c.commands)
            }
        })
    }
    visit("##", undefined, program.commands)
}

async function parseFence(language: string) {
    const stdin = await getStdin()
    const fences = extractFenced(stdin || "").filter(
        (f) => f.language === language
    )
    console.log(fences.map((f) => f.content).join("\n\n"))
}

async function parsePDF(file: string) {
    const pages = await PDFTryParse(file)
    const out = YAMLStringify(pages)
    console.log(out)
}

async function jsonl2json(files: string[]) {
    const spinner = ora({ interval: 200 })
    for (const file of await expandFiles(files)) {
        spinner.suffixText = ""
        spinner.start(file)
        if (!isJSONLFilename(file)) {
            spinner.suffixText = "not a jsonl file"
            spinner.fail()
            continue
        }
        const objs = await readJSONL(file)
        const out = replaceExt(file, ".json")
        await write(out, JSON.stringify(objs, null, 2))
        spinner.succeed()
    }
}

async function retreivalIndex(
    files: string[],
    options: { excludedFiles: string[] }
) {
    const { excludedFiles } = options || {}
    const fs = await expandFiles(files, excludedFiles)
    const spinner = ora({ interval: 200 }).start("indexing")

    await retreivalUpsert(fs, {
        progress: new ProgressSpinner(spinner),
    })
}

async function retreivalSearch(q: string) {
    const spinner = ora({ interval: 200 }).start("searching")
    const res = await retreivalSearch(q)
    spinner.succeed()
    console.log(YAMLStringify(res))
}

async function main() {
    process.on("uncaughtException", (err) => {
        error(isQuiet ? err : err.message)
        if (isRequestError(err)) {
            const exitCode = (err as RequestError).status
            process.exit(exitCode)
        } else process.exit(UNHANDLED_ERROR_CODE)
    })

    NodeHost.install()
    program
        .name(TOOL_ID)
        .version(CORE_VERSION)
        .description(`CLI for ${TOOL_NAME} ${GITHUB_REPO}`)
        .showHelpAfterError(true)
        .option("--no-colors", "disable color output")
        .option("-q, --quiet", "disable verbose output")

    program.on("option:no-colors", () => setConsoleColors(false))
    program.on("option:quiet", () => setQuiet(true))

    program
        .command("run")
        .description("Runs a GenAIScript against files or stdin.")
        .arguments("<tool> [files...]")
        .option("-ef, --excluded-files <string...>", "excluded files")
        .option(
            "-o, --out <string>",
            "output folder. Extra markdown fields for output and trace will also be generated"
        )
        .option("-rmo, --remove-out", "remove output folder if it exists")
        .option("-ot, --out-trace <string>", "output file for trace")
        .option(
            "-od, --out-data <string>",
            "output file for data (.jsonl/ndjson will be aggregated). JSON schema information and validation will be included if available."
        )
        .option(
            "-oa, --out-annotations <string>",
            "output file for annotations (.csv will be rendered as csv, .jsonl/ndjson will be aggregated)"
        )
        .option("-ocl, --out-changelog <string>", "output file for changelogs")
        .option("-j, --json", "emit full JSON response to output")
        .option("-y, --yaml", "emit full YAML response to output")
        .option(
            "-p, --prompt",
            "dry run, don't execute LLM and return expanded prompt"
        )
        .option(`-fe, --fail-on-errors`, `fails on detected annotation error`)
        .option("-r, --retry <number>", "number of retries", "8")
        .option(
            "-rd, --retry-delay <number>",
            "minimum delay between retries",
            "15000"
        )
        .option(
            "-md, --max-delay <number>",
            "maximum delay between retries",
            "180000"
        )
        .option("-l, --label <string>", "label for the run")
        .option("-t, --temperature <number>", "temperature for the run")
        .option("-tp, --top-p <number>", "top-p for the run")
        .option("-m, --model <string>", "model for the run")
        .option("-se, --seed <number>", "seed for the run")
        .option("--no-cache", "disable LLM result cache")
        .option("--cs, --csv-separator <string>", "csv separator", "\t")
        .option("-ae, --apply-edits", "apply file edits")
        .option(
            "--vars <namevalue...>",
            "variables, as name=value, stored in env.vars"
        )
        .action(run)

    program
        .command("batch")
        .description("Run a tool on a batch of specs")
        .arguments("<tool> [files...]")
        .option("-ef, --excluded-files <string...>", "excluded files")
        .option(
            "-o, --out <folder>",
            "output folder. Extra markdown fields for output and trace will also be generated"
        )
        .option("-rmo, --remove-out", "remove output folder if it exists")
        .option("-os, --out-summary <file>", "append output summary in file")
        .option("-r, --retry <number>", "number of retries", "8")
        .option(
            "-rd, --retry-delay <number>",
            "minimum delay between retries",
            "15000"
        )
        .option(
            "-md, --max-delay <number>",
            "maximum delay between retries",
            "180000"
        )
        .option("-l, --label <string>", "label for the run")
        .option("-t, --temperature <number>", "temperature for the run")
        .option("-tp, --top-p <number>", "top-p for the run")
        .option("-m, --model <string>", "model for the run")
        .option("-se, --seed <number>", "seed for the run")
        .option("--no-cache", "disable LLM result cache")
        .option("-ae, --apply-edits", "apply file edits")
        .option(
            "--vars <string...>",
            "variables, as name=value, stored in env.vars"
        )
        .action(batch)

    const keys = program
        .command("keys")
        .description("Manage OpenAI keys")
        .addHelpText(
            "after",
            `The OpenAI configuration keys can be set in various ways:

-   set the GENAISCRIPT_TOKEN environment variable. The format is 'https://base-url#key=secret-token'
-   set the OPENAI_API_BASE, OPENAI_API_KEY environment variables. OPENAI_API_TYPE is optional or must be 'azure' and OPENAI_API_VERSION is optional or must be '2023-03-15-preview'.
-   '.env' file with the same variables
`
        )
    keys.command("show", { isDefault: true })
        .description("Parse and show current key information")
        .action(async () => {
            const key = await host.getSecretToken()
            console.log(
                key
                    ? `${
                          key.isOpenAI ? "OpenAI" : key.isTGI ? "TGI" : key.url
                      } (from ${key.source})`
                    : "no key set"
            )
        })

    const tools = program.command("tools").description("Manage GenAIScript")
    tools
        .command("list", { isDefault: true })
        .description("List all available tools")
        .action(listTools)

    const retreival = program.command("retreival").description("RAG support")
    retreival
        .command("index")
        .description("Index a set of documents")
        .argument("<file...>", "Files to index")
        .action(retreivalIndex)
    retreival
        .command("search")
        .description("Search index")
        .argument("<query>", "Search query")
        .action(retreivalSearch)
    retreival
        .command("clear")
        .description("Clear index to force re-indexing")
        .action(retreivalClear)

    program.command("serve")
        .description("Start a GenAIScript local server")
        .option("-p, --port <number>", "Specify the port number, default: 3000")
        .action(startServer)

    program
        .command("jsonl2json", "Converts JSONL files to a JSON file")
        .argument("<file...>", "input JSONL files")
        .action(jsonl2json)

    const parser = program.command("parse").description("Parse various outputs")
    parser
        .command("fence <language>")
        .description("Extracts a code fenced regions of the given type")
        .action(parseFence)

    parser
        .command("pdf <file>")
        .description("Parse a PDF into a list of files")
        .action(parsePDF)

    program
        .command("help-all", { hidden: true })
        .description("Show help for all commands")
        .action(helpAll)

    program.parse()
}

main()<|MERGE_RESOLUTION|>--- conflicted
+++ resolved
@@ -28,11 +28,8 @@
     GENAI_EXT,
     TOOL_NAME,
     GITHUB_REPO,
-<<<<<<< HEAD
     retreivalClear,
-=======
     PDFTryParse,
->>>>>>> 9ef85f37
 } from "genaiscript-core"
 import ora, { Ora } from "ora"
 import { NodeHost } from "./nodehost"
