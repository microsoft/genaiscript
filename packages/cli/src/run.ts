import { capitalize } from "inflection"
import { resolve, join, relative } from "node:path"
import { consoleColors, isQuiet, wrapColor, wrapRgbColor } from "./log"
import { emptyDir, ensureDir, exists } from "fs-extra"
import { convertDiagnosticsToSARIF } from "./sarif"
import { buildProject } from "./build"
import { diagnosticsToCSV } from "../../core/src/ast"
import { CancellationOptions } from "../../core/src/cancellation"
import { ChatCompletionsProgressReport } from "../../core/src/chattypes"
import { runTemplate } from "../../core/src/promptrunner"
import {
    githubCreateIssueComment,
    githubCreatePullRequestReviews,
    githubUpdatePullRequestDescription,
    githubParseEnv,
    GithubConnectionInfo,
} from "../../core/src/github"
import {
    HTTPS_REGEX,
    FILES_NOT_FOUND_ERROR_CODE,
    CONFIGURATION_ERROR_CODE,
    USER_CANCELLED_ERROR_CODE,
    RUNTIME_ERROR_CODE,
    CSV_REGEX,
    CLI_RUN_FILES_FOLDER,
    ANNOTATION_ERROR_CODE,
    GENAI_ANY_REGEX,
    UNRECOVERABLE_ERROR_CODES,
    SUCCESS_ERROR_CODE,
    RUNS_DIR_NAME,
    CONSOLE_COLOR_DEBUG,
    DOCS_CONFIGURATION_URL,
    STATS_DIR_NAME,
    GENAI_ANYTS_REGEX,
    CONSOLE_TOKEN_COLORS,
    CONSOLE_TOKEN_INNER_COLORS,
    TRACE_CHUNK,
    OUTPUT_FILENAME,
    TRACE_FILENAME,
} from "../../core/src/constants"
import { isCancelError, errorMessage } from "../../core/src/error"
import { GenerationResult } from "../../core/src/server/messages"
import { filePathOrUrlToWorkspaceFile, writeText } from "../../core/src/fs"
import { host, runtimeHost } from "../../core/src/host"
import { isJSONLFilename, appendJSONL } from "../../core/src/jsonl"
import { resolveModelConnectionInfo } from "../../core/src/models"
import {
    JSONSchemaStringifyToTypeScript,
    JSONSchemaStringify,
} from "../../core/src/schema"
import {
    TraceOptions,
    MarkdownTrace,
    TraceChunkEvent,
} from "../../core/src/trace"
import {
    logVerbose,
    logError,
    dotGenaiscriptPath,
    logInfo,
    logWarn,
    assert,
} from "../../core/src/util"
import { YAMLStringify } from "../../core/src/yaml"
import { PromptScriptRunOptions } from "../../core/src/server/messages"
import { writeFileEdits } from "../../core/src/fileedits"
import {
    azureDevOpsCreateIssueComment,
    AzureDevOpsEnv,
    azureDevOpsParseEnv,
    azureDevOpsUpdatePullRequestDescription,
} from "../../core/src/azuredevops"
import { resolveTokenEncoder } from "../../core/src/encoders"
import { writeFile } from "fs/promises"
import { prettifyMarkdown } from "../../core/src/markdown"
import { delay } from "es-toolkit"
import { GenerationStats } from "../../core/src/usage"
import { traceAgentMemory } from "../../core/src/agent"
import { appendFile } from "node:fs/promises"
import { parseOptionsVars } from "./vars"
import { logprobColor } from "../../core/src/logprob"
import {
    overrideStdoutWithStdErr,
    stderr,
    stdout,
} from "../../core/src/logging"
import { ensureDotGenaiscriptPath, setupTraceWriting } from "./trace"
import { applyModelOptions, logModelAliases } from "./modelalias"
import { createCancellationController } from "./cancel"
import { parsePromptScriptMeta } from "../../core/src/template"
import { Fragment } from "../../core/src/generation"
import { randomHex } from "../../core/src/crypto"
import { normalizeFloat, normalizeInt } from "../../core/src/cleaners"
import { microsoftTeamsChannelPostMessage } from "../../core/src/teams"

function getRunDir(scriptId: string) {
    const runId =
        new Date().toISOString().replace(/[:.]/g, "-") + "-" + randomHex(6)
    const out = dotGenaiscriptPath(
        RUNS_DIR_NAME,
        host.path.basename(scriptId).replace(GENAI_ANYTS_REGEX, ""),
        runId
    )
    return out
}

export async function runScriptWithExitCode(
    scriptId: string,
    files: string[],
    options: Partial<PromptScriptRunOptions> & TraceOptions
) {
    await ensureDotGenaiscriptPath()
    const canceller = createCancellationController()
    const cancellationToken = canceller.token

    const runRetry = Math.max(1, normalizeInt(options.runRetry) || 1)
    let exitCode = -1
    for (let r = 0; r < runRetry; ++r) {
        if (cancellationToken.isCancellationRequested) break

        const res = await runScriptInternal(scriptId, files, {
            ...options,
            cancellationToken,
            cli: true,
        })
        exitCode = res.exitCode
        if (
            exitCode === SUCCESS_ERROR_CODE ||
            UNRECOVERABLE_ERROR_CODES.includes(exitCode)
        )
            break

        const delayMs = 2000 * Math.pow(2, r)
        if (runRetry > 1) {
            console.error(
                `error: run failed with ${exitCode}, retry #${r + 1}/${runRetry} in ${delayMs}ms`
            )
            await delay(delayMs)
        }
    }
    if (cancellationToken.isCancellationRequested)
        exitCode = USER_CANCELLED_ERROR_CODE
    process.exit(exitCode)
}

export async function runScriptInternal(
    scriptId: string,
    files: string[],
    options: Partial<PromptScriptRunOptions> &
        TraceOptions &
        CancellationOptions & {
            outputTrace?: MarkdownTrace
            cli?: boolean
            infoCb?: (partialResponse: { text: string }) => void
            partialCb?: (progress: ChatCompletionsProgressReport) => void
        }
): Promise<{ exitCode: number; result?: GenerationResult }> {
    const {
        trace = new MarkdownTrace(),
        outputTrace = new MarkdownTrace(),
        infoCb,
        partialCb,
    } = options || {}

    runtimeHost.clearModelAlias("script")
    let result: GenerationResult
    const workspaceFiles = options.workspaceFiles
    const excludedFiles = options.excludedFiles
    const excludeGitIgnore = !!options.excludeGitIgnore
    const runDir = options.out || getRunDir(scriptId)
    const stream = !options.json && !options.yaml
    const retry = normalizeInt(options.retry) || 8
    const retryDelay = normalizeInt(options.retryDelay) || 15000
    const maxDelay = normalizeInt(options.maxDelay) || 180000
    const outTrace = options.outTrace
    const outOutput = options.outOutput
    const outAnnotations = options.outAnnotations
    const failOnErrors = options.failOnErrors
    const outChangelogs = options.outChangelogs
    const pullRequest = normalizeInt(options.pullRequest)
    const pullRequestComment = options.pullRequestComment
    const pullRequestDescription = options.pullRequestDescription
    const pullRequestReviews = options.pullRequestReviews
    const teamsMessage = options.teamsMessage
    const outData = options.outData
    const label = options.label
    const temperature = normalizeFloat(options.temperature)
    const reasoningEffort = options.reasoningEffort
    const topP = normalizeFloat(options.topP)
    const seed = normalizeFloat(options.seed)
    const maxTokens = normalizeInt(options.maxTokens)
    const maxToolCalls = normalizeInt(options.maxToolCalls)
    const maxDataRepairs = normalizeInt(options.maxDataRepairs)
    const cache = options.cacheName ?? options.cache
    const applyEdits = !!options.applyEdits
    const csvSeparator = options.csvSeparator || "\t"
    const removeOut = options.removeOut
    const cancellationToken = options.cancellationToken
    const jsSource = options.jsSource
    const fallbackTools = options.fallbackTools
    const logprobs = options.logprobs
    const topLogprobs = normalizeInt(options.topLogprobs)
    const fenceFormat = options.fenceFormat

    assert(!!runDir)

    if (options.json || options.yaml) overrideStdoutWithStdErr()
    applyModelOptions(options, "cli")

    const fail = (msg: string, exitCode: number, url?: string) => {
        logError(url ? `${msg} (see ${url})` : msg)
        trace?.error(msg)
        return { exitCode, result }
    }

    logInfo(`genaiscript: ${scriptId}`)

    // manage out folder
    if (removeOut) await emptyDir(runDir)
    await ensureDir(runDir)

    const outTraceFilename = await setupTraceWriting(
        trace,
        " trace",
        join(runDir, TRACE_FILENAME)
    )
    const outputFilename = await setupTraceWriting(
        outputTrace,
        "output",
        join(runDir, OUTPUT_FILENAME)
    )
    if (outTrace && !/^false$/i.test(outTrace))
        await setupTraceWriting(trace, " trace", outTrace)
    if (outOutput && !/^false$/i.test(outOutput))
        await setupTraceWriting(outputTrace, " output", outTrace)
    const toolFiles: string[] = []
    const resolvedFiles = new Set<string>()

    if (GENAI_ANY_REGEX.test(scriptId)) toolFiles.push(scriptId)

    for (let arg of files) {
        if (HTTPS_REGEX.test(arg)) {
            resolvedFiles.add(arg)
            continue
        }
        const stats = await host.statFile(arg)
        if (stats?.type === "directory") arg = host.path.join(arg, "**", "*")
        const ffs = await host.findFiles(arg, {
            applyGitIgnore: excludeGitIgnore,
        })
        if (!ffs?.length) {
            return fail(
                `no files matching ${arg} under ${process.cwd()}`,
                FILES_NOT_FOUND_ERROR_CODE
            )
        }
        for (const file of ffs) {
            resolvedFiles.add(filePathOrUrlToWorkspaceFile(file))
        }
    }

    if (excludedFiles?.length) {
        for (const arg of excludedFiles) {
            const ffs = await host.findFiles(arg)
            for (const f of ffs)
                resolvedFiles.delete(filePathOrUrlToWorkspaceFile(f))
        }
    }

    const prj = await buildProject({
        toolFiles,
    })
    if (jsSource)
        prj.scripts.push({
            id: scriptId,
            ...parsePromptScriptMeta(jsSource),
            jsSource,
        })
    const script = prj.scripts.find(
        (t) =>
            t.id === scriptId ||
            (t.filename &&
                GENAI_ANY_REGEX.test(scriptId) &&
                resolve(t.filename) === resolve(scriptId))
    )
    if (!script) throw new Error(`script ${scriptId} not found`)

    if (script.accept) {
        const exts = script.accept
            .split(",")
            .map((s) => s.trim())
            .filter((s) => !!s)
        for (const rf of resolvedFiles) {
            if (!exts.some((ext) => rf.endsWith(ext))) resolvedFiles.delete(rf)
        }
    }

    let tokenColor = 0
    outputTrace.addEventListener(TRACE_CHUNK, (ev) => {
        const { progress, chunk } = ev as TraceChunkEvent
        if (progress) {
            const { responseChunk, responseTokens, inner } = progress
            if (responseChunk !== undefined && responseChunk !== null) {
                if (stream) {
                    if (responseTokens && consoleColors) {
                        const colors = inner
                            ? CONSOLE_TOKEN_INNER_COLORS
                            : CONSOLE_TOKEN_COLORS
                        for (const token of responseTokens) {
                            if (!isNaN(token.logprob)) {
                                const c = wrapRgbColor(
                                    logprobColor(token),
                                    token.token
                                )
                                stdout.write(c)
                            } else {
                                tokenColor = (tokenColor + 1) % colors.length
                                const c = colors[tokenColor]
                                stdout.write(wrapColor(c, token.token))
                            }
                        }
                    } else {
                        if (!inner) stdout.write(responseChunk)
                        else
                            stderr.write(
                                wrapColor(CONSOLE_COLOR_DEBUG, responseChunk)
                            )
                    }
                } else if (!isQuiet)
                    stderr.write(wrapColor(CONSOLE_COLOR_DEBUG, responseChunk))
            }
        } else if (!isQuiet) {
            stdout.write(chunk)
        }
    })

    const fragment: Fragment = {
        files: Array.from(resolvedFiles),
        workspaceFiles,
    }
    const vars = Array.isArray(options.vars)
        ? parseOptionsVars(options.vars, process.env)
        : structuredClone(options.vars || {})
    const stats = new GenerationStats("")
    try {
        if (options.label) trace.heading(2, options.label)
        applyModelOptions(script, "script")
        logModelAliases()
        const { info } = await resolveModelConnectionInfo(script, {
            trace,
            model: options.model,
            token: true,
        })
        if (info.error) {
            trace.error(undefined, info.error)
            return fail(
                info.error ?? "invalid model configuration",
                CONFIGURATION_ERROR_CODE,
                DOCS_CONFIGURATION_URL
            )
        }
        trace.options.encoder = (await resolveTokenEncoder(info.model)).encode

        result = await runTemplate(prj, script, fragment, {
            inner: false,
            infoCb: (args) => {
                const { text } = args
                if (text) {
                    if (!isQuiet) logInfo(text)
                    infoCb?.(args)
                }
            },
            partialCb: (args) => {
                outputTrace.chatProgress(args)
                partialCb?.(args)
            },
            label,
            cache,
            temperature,
            reasoningEffort,
            topP,
            seed,
            cancellationToken,
            maxTokens,
            maxToolCalls,
            maxDataRepairs,
            model: info.model,
            embeddingsModel:
                options.embeddingsModel ??
                runtimeHost.modelAliases.embeddings.model,
            retry,
            retryDelay,
            maxDelay,
            vars,
            trace,
            outputTrace,
            fallbackTools,
            logprobs,
            topLogprobs,
            fenceFormat,
            runDir,
            cliInfo: options.cli
                ? {
                      files,
                  }
                : undefined,
            stats,
        })
    } catch (err) {
        stats.log()
        if (isCancelError(err))
            return fail("user cancelled", USER_CANCELLED_ERROR_CODE)
        logError(err)
        return fail("runtime error", RUNTIME_ERROR_CODE)
    }

    await aggregateResults(scriptId, outTrace, stats, result)
    await traceAgentMemory(trace)

    if (outAnnotations && result.annotations?.length) {
        if (isJSONLFilename(outAnnotations))
            await appendJSONL(outAnnotations, result.annotations)
        else
            await writeText(
                outAnnotations,
                CSV_REGEX.test(outAnnotations)
                    ? diagnosticsToCSV(result.annotations, csvSeparator)
                    : /\.ya?ml$/i.test(outAnnotations)
                      ? YAMLStringify(result.annotations)
                      : /\.sarif$/i.test(outAnnotations)
                        ? convertDiagnosticsToSARIF(script, result.annotations)
                        : JSON.stringify(result.annotations, null, 2)
            )
    }
    if (outChangelogs && result.changelogs?.length)
        await writeText(outChangelogs, result.changelogs.join("\n"))
    if (outData && result.frames?.length)
        if (isJSONLFilename(outData)) await appendJSONL(outData, result.frames)
        else await writeText(outData, JSON.stringify(result.frames, null, 2))

    await writeFileEdits(result.fileEdits, { applyEdits, trace })

    const promptjson = result.messages?.length
        ? JSON.stringify(result.messages, null, 2)
        : undefined
    const jsonf = join(runDir, `res.json`)
    const yamlf = join(runDir, `res.yaml`)

    const mkfn = (ext: string) => jsonf.replace(/\.json$/i, ext)
    const promptf = mkfn(".prompt.json")
    const outputjson = mkfn(".output.json")
    const outputyaml = mkfn(".output.yaml")
    const annotationf = result.annotations?.length
        ? mkfn(".annotations.csv")
        : undefined
    const sariff = result.annotations?.length ? mkfn(".sarif") : undefined
    const changelogf = result.changelogs?.length
        ? mkfn(".changelog.txt")
        : undefined
    await writeText(jsonf, JSON.stringify(result, null, 2))
    await writeText(yamlf, YAMLStringify(result))
    if (promptjson) await writeText(promptf, promptjson)
    if (result.json) {
        await writeText(outputjson, JSON.stringify(result.json, null, 2))
        await writeText(outputyaml, YAMLStringify(result.json))
    }
    if (result.schemas) {
        for (const [sname, schema] of Object.entries(result.schemas)) {
            await writeText(
                join(runDir, `${sname.toLocaleLowerCase()}.schema.ts`),
                JSONSchemaStringifyToTypeScript(schema, {
                    typeName: capitalize(sname),
                    export: true,
                })
            )
            await writeText(
                join(runDir, `${sname.toLocaleLowerCase()}.schema.json`),
                JSONSchemaStringify(schema)
            )
        }
    }
    if (annotationf) {
        await writeText(
            annotationf,
            `severity, filename, start, end, message\n` +
                result.annotations
                    .map(
                        ({ severity, filename, range, message }) =>
                            `${severity}, ${filename}, ${range[0][0]}, ${range[1][0]}, ${message} `
                    )
                    .join("\n")
        )
    }
    if (sariff)
        await writeText(
            sariff,
            convertDiagnosticsToSARIF(script, result.annotations)
        )
    if (changelogf && result.changelogs?.length)
        await writeText(changelogf, result.changelogs.join("\n"))
    for (const [filename, edits] of Object.entries(result.fileEdits || {})) {
        const rel = relative(process.cwd(), filename)
        const isAbsolutePath = resolve(rel) === rel
        if (!isAbsolutePath)
            await writeText(
                join(runDir, CLI_RUN_FILES_FOLDER, rel),
                edits.after
            )
    }

    if (options.json && result !== undefined)
        // needs to go to process.stdout
        process.stdout.write(JSON.stringify(result, null, 2))
    if (options.yaml && result !== undefined)
        // needs to go to process.stdout
        process.stdout.write(YAMLStringify(result))

    let _ghInfo: GithubConnectionInfo = undefined
    const resolveGitHubInfo = async () => {
        if (!_ghInfo)
            _ghInfo = await githubParseEnv(process.env, {
                issue: pullRequest,
                resolveIssue: true,
            })
        return _ghInfo
    }
    let adoInfo: AzureDevOpsEnv = undefined

    if (teamsMessage && result.text) {
        const ghInfo = await resolveGitHubInfo()
        const channelURL =
            process.env.GENAISCRIPT_TEAMS_CHANNEL_URL ||
            process.env.TEAMS_CHANNEL_URL
        if (channelURL) {
<<<<<<< HEAD
            await microsoftTeamsChannelPostMessage(
                channelURL,
                undefined,
                result.text,
                {
                    script,
                    info: ghInfo,
                    cancellationToken,
                    trace,
                }
            )
=======
            await microsoftTeamsChannelPostMessage(channelURL, result.text, {
                script,
                info: ghInfo,
                cancellationToken,
                trace,
            })
>>>>>>> 2cefae0e
        }
    }

    if (pullRequestReviews && result.annotations?.length) {
        // github action or repo
        const ghInfo = await resolveGitHubInfo()
        if (ghInfo.repository && ghInfo.issue && ghInfo.commitSha) {
            await githubCreatePullRequestReviews(
                script,
                ghInfo,
                result.annotations
            )
        }
    }

    if (pullRequestComment && result.text) {
        // github action or repo
        const ghInfo = await resolveGitHubInfo()
        if (ghInfo.repository && ghInfo.issue) {
            await githubCreateIssueComment(
                script,
                ghInfo,
                prettifyMarkdown(result.text),
                typeof pullRequestComment === "string"
                    ? pullRequestComment
                    : script.id
            )
        } else {
            adoInfo = adoInfo ?? (await azureDevOpsParseEnv(process.env))
            if (adoInfo.collectionUri) {
                await azureDevOpsCreateIssueComment(
                    script,
                    adoInfo,
                    prettifyMarkdown(result.text),
                    typeof pullRequestComment === "string"
                        ? pullRequestComment
                        : script.id
                )
            } else
                logError(
                    "pull request comment: no pull request information found"
                )
        }
    }

    if (pullRequestDescription && result.text) {
        // github action or repo
        const ghInfo = await resolveGitHubInfo()
        if (ghInfo.repository && ghInfo.issue) {
            await githubUpdatePullRequestDescription(
                script,
                ghInfo,
                prettifyMarkdown(result.text),
                typeof pullRequestDescription === "string"
                    ? pullRequestDescription
                    : script.id
            )
        } else {
            // azure devops pipeline
            adoInfo = adoInfo ?? (await azureDevOpsParseEnv(process.env))
            if (adoInfo.collectionUri) {
                await azureDevOpsUpdatePullRequestDescription(
                    script,
                    adoInfo,
                    prettifyMarkdown(result.text),
                    typeof pullRequestDescription === "string"
                        ? pullRequestDescription
                        : script.id
                )
            } else {
                logError(
                    "pull request description: no pull request information found"
                )
            }
        }
    }

    if (result.status === "success") logInfo(`genaiscript: ${result.status}`)
    else if (result.status === "cancelled")
        logWarn(`genaiscript: ${result.status}`)
    else logError(`genaiscript: ${result.status}`)
    stats.log()
    logVerbose(`   trace: ${outTraceFilename}`)
    logVerbose(`  output: ${outputFilename}`)

    if (result.status !== "success" && result.status !== "cancelled") {
        const msg =
            errorMessage(result.error) ??
            result.statusText ??
            result.finishReason
        return fail(msg, RUNTIME_ERROR_CODE)
    }

    if (failOnErrors && result.annotations?.some((a) => a.severity === "error"))
        return fail("error annotations found", ANNOTATION_ERROR_CODE)

    return { exitCode: 0, result }
}

async function aggregateResults(
    scriptId: string,
    outTrace: string,
    stats: GenerationStats,
    result: GenerationResult
) {
    const statsDir = dotGenaiscriptPath(STATS_DIR_NAME)
    await ensureDir(statsDir)
    const statsFile = host.path.join(statsDir, "runs.csv")
    if (!(await exists(statsFile)))
        await writeFile(
            statsFile,
            [
                "script",
                "status",
                "cost",
                "total_tokens",
                "prompt_tokens",
                "completion_tokens",
                "trace",
                "version",
            ].join(",") + "\n",
            { encoding: "utf-8" }
        )
    await appendFile(
        statsFile,
        [
            scriptId,
            result.status,
            stats.cost(),
            stats.usage.total_tokens,
            stats.usage.prompt_tokens,
            stats.usage.completion_tokens,
            outTrace ? host.path.basename(outTrace) : "",
            result.version,
        ]
            .map((s) => String(s))
            .join(",") + "\n",
        { encoding: "utf-8" }
    )
}<|MERGE_RESOLUTION|>--- conflicted
+++ resolved
@@ -532,26 +532,12 @@
             process.env.GENAISCRIPT_TEAMS_CHANNEL_URL ||
             process.env.TEAMS_CHANNEL_URL
         if (channelURL) {
-<<<<<<< HEAD
-            await microsoftTeamsChannelPostMessage(
-                channelURL,
-                undefined,
-                result.text,
-                {
-                    script,
-                    info: ghInfo,
-                    cancellationToken,
-                    trace,
-                }
-            )
-=======
             await microsoftTeamsChannelPostMessage(channelURL, result.text, {
                 script,
                 info: ghInfo,
                 cancellationToken,
                 trace,
             })
->>>>>>> 2cefae0e
         }
     }
 
