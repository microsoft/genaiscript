{
  "name": "gptools-cli",
  "version": "1.2.21",
  "main": "built/gptools.js",
  "license": "MIT",
  "private": true,
  "dependencies": {
    "commander": "^11.1.0",
    "esbuild": "^0.17.18",
    "fs-extra": "^11.1.1",
<<<<<<< HEAD
    "openai": "^3.3.0",
=======
    "get-stdin": "^9.0.0",
    "glob": "^10.3.10",
    "openai": "^3.2.1",
>>>>>>> 91aaa3e0
    "typescript": "^5.0.4"
  },
  "devDependencies": {
    "@types/fs-extra": "^11.0.1",
    "@types/node": "^18.16.3",
    "gptools-core": "*"
  },
  "scripts": {
    "compile": "esbuild src/main.ts --bundle --platform=node --target=node18 --outfile=built/gptools.js",
    "postcompile": "cp built/gptools.js ../vscode/gptools.js",
    "go": "yarn compile && node built/gptools.js",
    "typecheck": "tsc -p src"
  }
}<|MERGE_RESOLUTION|>--- conflicted
+++ resolved
@@ -8,13 +8,9 @@
     "commander": "^11.1.0",
     "esbuild": "^0.17.18",
     "fs-extra": "^11.1.1",
-<<<<<<< HEAD
     "openai": "^3.3.0",
-=======
     "get-stdin": "^9.0.0",
     "glob": "^10.3.10",
-    "openai": "^3.2.1",
->>>>>>> 91aaa3e0
     "typescript": "^5.0.4"
   },
   "devDependencies": {
