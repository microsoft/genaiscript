--- conflicted
+++ resolved
@@ -23,13 +23,8 @@
   "description": "A CLI for GenAIScript, a generative AI scripting framework.",
   "license": "MIT",
   "dependencies": {
-<<<<<<< HEAD
     "@xenova/transformers": "^2.17.1",
-    "pdfjs-dist": "4.3.136",
-    "promptfoo": "^0.60.0",
-=======
     "@azure/identity": "^4.3.0",
->>>>>>> ea660317
     "dockerode": "^4.0.2",
     "pdfjs-dist": "4.3.136",
     "promptfoo": "^0.67.0",
