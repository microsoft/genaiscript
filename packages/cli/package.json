--- conflicted
+++ resolved
@@ -23,14 +23,9 @@
   "description": "A CLI for GenAIScript, a generative AI scripting framework.",
   "license": "MIT",
   "dependencies": {
-<<<<<<< HEAD
     "@xenova/transformers": "^2.17.1",
-    "pdfjs-dist": "4.0.379",
-    "promptfoo": "^0.59.1",
-=======
     "pdfjs-dist": "4.3.136",
     "promptfoo": "^0.60.0",
->>>>>>> 7141ed69
     "tree-sitter-wasms": "^0.1.11",
     "typescript": "5.4.5",
     "web-tree-sitter": "^0.22.2",
