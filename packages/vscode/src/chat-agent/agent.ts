--- conflicted
+++ resolved
@@ -10,7 +10,7 @@
     logVerbose,
 } from "genaiscript-core"
 
-interface ICatChatAgentResult extends vscode.ChatAgentResult2 {
+interface ICatChatAgentResult extends vscode.ChatResult {
     template?: PromptTemplate
     command: string
 }
@@ -19,22 +19,23 @@
 // https://github.com/microsoft/vscode/issues/205609#issue-2143213494
 
 function toChatAgentVariables(
-    variables: Record<string, vscode.ChatVariableValue[]>
+    variables: readonly vscode.ChatResolvedVariable[]
 ) {
     const res: Record<string, (string | { uri: string })[]> = {}
-    for (const [key, values] of Object.entries(variables)) {
-        res[key] = values.map((v) =>
-            v.value instanceof vscode.Uri ? { uri: v.value.fsPath } : v.value
+    for (const v of variables) {
+        res[v.name] = v.values.map(({ value }) =>
+            value instanceof vscode.Uri ? { uri: value.fsPath } : value
         )
     }
     return res
 }
 
-function toChatAgentRequest(request: vscode.ChatRequest) {
+function toChatAgentRequest(request: vscode.ChatRequestTurn) {
+    if (!request?.prompt) return undefined
     return {
         content: request.prompt,
         command: request.command,
-        agentId: request.agentId,
+        agentId: request.participant.name,
         variables: toChatAgentVariables(request.variables),
     }
 }
@@ -60,9 +61,10 @@
 }
 
 function toChatAgentResponse(
-    response: readonly vscode.ChatResponsePart[]
+    response: vscode.ChatResponseTurn
 ): ChatMessageResponse[] {
-    return response.map(
+    if (!response?.response) return undefined
+    return response.response.map(
         (resp) =>
             <ChatMessageResponse>{
                 content: (resp as vscode.ChatResponseMarkdownPart)?.value
@@ -79,15 +81,15 @@
 }
 
 function toChatAgentContext(
-    request: vscode.ChatAgentRequest,
-    chatContext: vscode.ChatAgentContext
+    request: vscode.ChatRequest,
+    chatContext: vscode.ChatContext
 ): ChatAgentContext {
     const res: ChatAgentContext = {
         history: chatContext.history.map(
             (m) =>
                 <ChatMessage>{
-                    request: toChatAgentRequest(m.request),
-                    response: toChatAgentResponse(m.response),
+                    request: toChatAgentRequest(m as vscode.ChatRequestTurn),
+                    response: toChatAgentResponse(m as vscode.ChatResponseTurn),
                 }
         ),
         prompt: request.prompt || "",
@@ -103,7 +105,7 @@
 }
 
 function chatRequestToPromptTemplate(
-    request: vscode.ChatAgentRequest,
+    request: vscode.ChatRequest,
     context: ChatAgentContext
 ): PromptTemplate {
     const args: PromptArgs = {}
@@ -118,7 +120,7 @@
         const { agentId, command, content } = request
 
         // process input
-        if (agentId === PARTICIPANT_ID) {
+        if (agentId === CHAT_PARTICIPANT_ID) {
             if (command) {
                 // calling into another template
                 // TODO
@@ -152,26 +154,13 @@
 
     const packageJSON: { displayName: string; enabledApiProposals?: string } =
         context.extension.packageJSON
-<<<<<<< HEAD
-    if (!packageJSON.displayName?.includes("Insiders")) {
-        vscode.window.showWarningMessage(
-            "GenAIScript - chat agent only available with genaiscript.insiders.vsix"
-        )
-        return
-    }
-
-    if (
-        !vscode.env.appName.includes("Insiders") ||
-        !packageJSON.enabledApiProposals?.includes("chatParticipant")
-    )
-=======
     if (
         !packageJSON.displayName?.includes("Insiders") ||
         !vscode.env.appName.includes("Insiders") ||
-        !packageJSON.enabledApiProposals?.includes("chatAgents2")
+        !packageJSON.enabledApiProposals?.includes("chatParticipant")
     ) {
->>>>>>> 4b16eee1
         return
+    }
 
     logInfo("activating chat agent")
     const { extensionUri } = context
@@ -262,25 +251,17 @@
     runOptions.cache = false
     runOptions.getChatCompletions = async (req, chatOptions) => {
         const { trace } = chatOptions
-        const roles: Record<string, vscode.ChatMessageRole> = {
-            system: 0,
-            user: 1,
-            assistant: 2,
-            function: 3,
-        }
         const { model, temperature, top_p, seed, ...rest } = req
         trace.item(`script model: ${model}`)
         trace.item(`copilot llm model: ${access.model || "unknown"}`)
 
         if (model.toLocaleLowerCase() !== access.model?.toLocaleLowerCase())
-            progress.report(<vscode.ChatAgentContent>{
-                content: `⚠ expected model \`${model}\` but got \`${access.model}\`.
-
-`,
-            })
-
-        const messages: vscode.chat.ChatMessage[] = req.messages.map((m) => ({
-            role: roles[m.role],
+            progress.progress(
+                `⚠ expected model \`${model}\` but got \`${access.model}\``
+            )
+
+        const messages = req.messages.map((m) => ({
+            role: m.role,
             content: typeof m.content === "string" ? m.content : "...",
         }))
         const request = access.makeChatRequest(
