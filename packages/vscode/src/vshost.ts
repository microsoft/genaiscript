import {
    CHANGE,
    dotEnvTryParse,
    Host,
    LogLevel,
    OAIToken,
    ReadFileOptions,
    ShellCallOptions,
    ShellOutput,
    TOOL_NAME,
    createFileSystem,
    logVerbose,
    parseTokenFromEnv,
    setHost,
    ICON_LOGO_NAME,
    ParseService,
    createBundledParsers,
} from "genaiscript-core"
import { Uri, window, workspace } from "vscode"
import { ExtensionState } from "./state"
import { Utils } from "vscode-uri"
import { checkFileExists, readFileText, writeFile } from "./fs"
import * as vscode from "vscode"
import { createVSPath } from "./vspath"
import { TerminalServerManager } from "./servermanager"

export class VSCodeHost extends EventTarget implements Host {
    userState: any = {}
    virtualFiles: Record<string, Uint8Array> = {}
    readonly path = createVSPath()
    readonly server: TerminalServerManager
    readonly fs = createFileSystem()
    readonly parser: ParseService

    constructor(readonly state: ExtensionState) {
        super()
        setHost(this)
        const isElectron = vscode.env.uiKind === vscode.UIKind.Desktop
        this.server = new TerminalServerManager(state)
        this.parser = isElectron ? this.server.parser : createBundledParsers()
        this.state.context.subscriptions.push(this)
    }

    get retrieval() {
        return this.server.retrieval
    }

    get context() {
        return this.state.context
    }
    clearVirtualFiles(): void {
        this.virtualFiles = {}
    }
    setVirtualFile(name: string, content: string) {
        this.virtualFiles = {}
        this.virtualFiles[name] = this.createUTF8Encoder().encode(content)
    }
    isVirtualFile(name: string) {
        return !!this.virtualFiles[name]
    }
    dispose() {
        setHost(undefined)
    }
    createUTF8Decoder() {
        return new TextDecoder("utf-8")
    }
    createUTF8Encoder() {
        return new TextEncoder()
    }
    get projectUri() {
        return workspace.workspaceFolders[0]?.uri
    }
    projectFolder(): string {
        return workspace.rootPath ?? "."
    }
    installFolder(): string {
        return this.context.extensionUri.fsPath
    }
    resolvePath(...segments: string[]): string {
        if (segments.length === 0) return "."
        const s0 = segments.shift()
        let r = Uri.file(s0)
        if (segments.length) r = Uri.joinPath(r, ...segments)
        return r.fsPath
    }

    public async setupDotEnv(): Promise<string> {
        // update .gitignore file
        if (!(await checkFileExists(this.projectUri, ".gitignore")))
            await writeFile(this.projectUri, ".gitignore", ".env\n")
        else {
            const content = await readFileText(this.projectUri, ".gitignore")
            if (!content.includes(".env"))
                await writeFile(
                    this.projectUri,
                    ".gitignore",
                    content + "\n.env\n"
                )
        }

        // update .env
        const uri = Uri.joinPath(this.projectUri, ".env")
        if (!(await checkFileExists(uri)))
            await writeFile(
                this.projectUri,
                ".env",
                `OPENAI_API_KEY="<your token>"
`
            )

        const doc = await workspace.openTextDocument(uri)
        await window.showTextDocument(doc)
        const text = doc.getText()
        let nextText = text
        if (!/OPENAI_API_KEY/.test(text))
            nextText += `\nOPENAI_API_KEY="<your token>"`
        if (nextText !== text) {
            const edit = new vscode.WorkspaceEdit()
            edit.replace(
                uri,
                doc.validateRange(new vscode.Range(0, 0, 999, 999)),
                nextText
            )
            await workspace.applyEdit(edit)
        }
        return undefined
    }
    log(level: LogLevel, msg: string): void {
        const output = this.state.output
        switch (level) {
            case LogLevel.Error:
                output.error(msg)
                break
            case LogLevel.Warn:
                output.warn(msg)
                break
            case LogLevel.Verbose:
                output.debug(msg)
                break
            default:
                output.info(msg)
                break
        }
    }
    async readFile(
        name: string,
        options?: ReadFileOptions
    ): Promise<Uint8Array> {
        const wksrx = /^workspace:\/\//i
        const uri = wksrx.test(name)
            ? Utils.joinPath(
                  workspace.workspaceFolders[0].uri,
                  name.replace(wksrx, "")
              )
            : /^(\/|\w:\\)/i.test(name) ||
                name.startsWith(workspace.workspaceFolders[0].uri.fsPath)
              ? Uri.file(name)
              : Utils.joinPath(workspace.workspaceFolders[0].uri, name)

        const v = this.virtualFiles[uri.fsPath]
        if (options?.virtual) {
            if (!v) throw new Error("virtual file not found")
            return v // alway return virtual files
        } else if (options?.virtual !== false && !!v) return v // optional return virtual files

        const buffer = await workspace.fs.readFile(uri)
        return new Uint8Array(buffer)
    }
    async writeFile(name: string, content: Uint8Array): Promise<void> {
        const uri = Uri.file(name)
        delete this.virtualFiles[uri.fsPath]
        await workspace.fs.writeFile(uri, content)
    }
    async deleteFile(name: string): Promise<void> {
        const uri = Uri.file(name)
        delete this.virtualFiles[uri.fsPath]
        await workspace.fs.delete(uri)
    }
    async findFiles(path: string): Promise<string[]> {
        const uris = await workspace.findFiles(path)
        return uris.map((u) => u.fsPath)
    }
    async createDirectory(name: string): Promise<void> {
        await workspace.fs.createDirectory(Uri.file(name))
    }
    async deleteDirectory(name: string): Promise<void> {
        await workspace.fs.delete(Uri.file(name), { recursive: true })
    }

    async readSecret(name: string): Promise<string | undefined> {
        try {
            const dotenv = await readFileText(this.projectUri, ".env")
            const env = dotEnvTryParse(dotenv)
            return env?.[name]
        } catch (e) {
            return undefined
        }
    }

    async getSecretToken(template: ModelOptions): Promise<OAIToken> {
        try {
            const dotenv = await readFileText(this.projectUri, ".env")
            const env = dotEnvTryParse(dotenv)
            const tok = await parseTokenFromEnv(env, template)
            tok.source = ".env file"
            return tok
        } catch (e) {
            logVerbose(e)
        }

        return undefined
    }
    async setSecretToken(tok: OAIToken): Promise<void> {
        this.dispatchEvent(new Event(CHANGE))
    }

    // executes a process
    async exec(
        command: string,
        args: string[],
        options: ShellCallOptions
    ): Promise<Partial<ShellOutput>> {
        const { cwd, exitcodefile, stdoutfile, stdinfile, outputdir } = options
        const { subscriptions } = this.state.context

        const terminal = vscode.window.createTerminal({
            cwd,
            isTransient: true,
            name: TOOL_NAME,
            iconPath: new vscode.ThemeIcon(ICON_LOGO_NAME),
        })
<<<<<<< HEAD
        subscriptions.push(terminal)

        let exitCode: number = undefined
        let watcher: vscode.FileSystemWatcher

        const clean = async () => {
            [watcher, terminal]
                .filter(d => !!d)
                .forEach(d => {
                    d.dispose()
                    const i = subscriptions.indexOf(d)
                    if (i > -1) subscriptions.splice(i, 1)
                })
=======
        this.state.context.subscriptions.push(terminal)
        let watcher: vscode.FileSystemWatcher

        const clean = async () => {
            watcher?.dispose()
            terminal?.dispose()
            let i = this.state.context.subscriptions.indexOf(terminal)
            if (i > -1) this.state.context.subscriptions.splice(i, 1)
            i = this.state.context.subscriptions.indexOf(watcher)
            if (i > -1) this.state.context.subscriptions.splice(i, 1)
>>>>>>> 6bfbbff0
        }

        return new Promise<Partial<ShellOutput>>(async (resolve, reject) => {
            watcher = vscode.workspace.createFileSystemWatcher(
                new vscode.RelativePattern(outputdir, "*.txt"),
                true,
                false,
                true
            )
<<<<<<< HEAD
            subscriptions.push(watcher)
=======
            this.state.context.subscriptions.push(watcher)
>>>>>>> 6bfbbff0
            watcher.onDidChange(async (e) => {
                if (await checkFileExists(Uri.file(exitcodefile))) {
                    exitCode = parseInt(await readFileText(Uri.file(exitcodefile)))
                    resolve(<Partial<ShellOutput>>{
                        exitCode
                    })
                }
            })
            const text = `${command} ${args
                .map((a) => (/\s/.test(a) ? `"${a}"` : a))
                .join(" ")} > "${stdoutfile}" 2>&1 < "${stdinfile}"`
            this.state.output.info(`${options.cwd || ""}> ` + text)
            terminal.sendText(text)
            terminal.sendText(`echo $? > "${exitcodefile}"`)
            terminal.sendText("exit 0") // vscode gives an annoying error message
        }).finally(async () => {
            await clean()
        })
    }
}<|MERGE_RESOLUTION|>--- conflicted
+++ resolved
@@ -229,21 +229,6 @@
             name: TOOL_NAME,
             iconPath: new vscode.ThemeIcon(ICON_LOGO_NAME),
         })
-<<<<<<< HEAD
-        subscriptions.push(terminal)
-
-        let exitCode: number = undefined
-        let watcher: vscode.FileSystemWatcher
-
-        const clean = async () => {
-            [watcher, terminal]
-                .filter(d => !!d)
-                .forEach(d => {
-                    d.dispose()
-                    const i = subscriptions.indexOf(d)
-                    if (i > -1) subscriptions.splice(i, 1)
-                })
-=======
         this.state.context.subscriptions.push(terminal)
         let watcher: vscode.FileSystemWatcher
 
@@ -254,7 +239,6 @@
             if (i > -1) this.state.context.subscriptions.splice(i, 1)
             i = this.state.context.subscriptions.indexOf(watcher)
             if (i > -1) this.state.context.subscriptions.splice(i, 1)
->>>>>>> 6bfbbff0
         }
 
         return new Promise<Partial<ShellOutput>>(async (resolve, reject) => {
@@ -264,11 +248,7 @@
                 false,
                 true
             )
-<<<<<<< HEAD
-            subscriptions.push(watcher)
-=======
             this.state.context.subscriptions.push(watcher)
->>>>>>> 6bfbbff0
             watcher.onDidChange(async (e) => {
                 if (await checkFileExists(Uri.file(exitcodefile))) {
                     exitCode = parseInt(await readFileText(Uri.file(exitcodefile)))
