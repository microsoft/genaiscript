--- conflicted
+++ resolved
@@ -14,11 +14,7 @@
     "@types/marked": "^6.0.0",
     "@types/react": "^19.0.8",
     "@types/react-dom": "^19.0.3",
-<<<<<<< HEAD
     "@vscode-elements/elements": "1.11.1-pre.0",
-=======
-    "@vscode-elements/elements": "^1.11.0",
->>>>>>> 7afb9c21
     "@vscode-elements/react-elements": "^0.8.0",
     "@vscode-elements/webview-playground": "^1.4.0",
     "clsx": "^2.1.1",
