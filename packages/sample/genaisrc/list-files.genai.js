--- conflicted
+++ resolved
@@ -1,16 +1,8 @@
 script({
     model: "gpt-35-turbo",
-<<<<<<< HEAD
-    tests: [
-        {
-            keywords: ".genai.js"
-        }
-    ]
-=======
     tests: {
         keywords: ".genai.js",
     },
->>>>>>> 81b1ea0c
 })
 
 const files = await workspace.findFiles("**/*.genai.js", { readText: false })
