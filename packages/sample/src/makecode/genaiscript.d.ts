type DiagnosticSeverity = "error" | "warning" | "info"
interface Diagnostic {
    filename: string
    range: CharRange
    severity: DiagnosticSeverity
    message: string
}

interface PromptDefinition {
    /**
     * Based on file name.
     */
    id: string

    /**
     * Something like "Summarize children", show in UI.
     */
    title?: string

    /**
     * Longer description of the prompt. Shows in UI grayed-out.
     */
    description?: string
}

interface PromptLike extends PromptDefinition {
    /**
     * File where the prompt comes from (if any).
     */
    filename?: string

    /**
     * The text of the prompt JS source code.
     */
    jsSource: string

    /**
     * The actual text of the prompt template.
     * Only used for system prompts.
     */
    text?: string
}

type SystemPromptId = "system.diff" | "system.annotations" | "system.explanations" | "system.fs_find_files" | "system.fs_read_file" | "system.files" | "system.changelog" | "system.json" | "system" | "system.python" | "system.summary" | "system.tasks" | "system.schema" | "system.technical" | "system.typescript" | "system.web_search" | "system.zero_shot_cot" | "system.functions"

type FileMergeHandler = (
    filename: string,
    label: string,
    before: string,
    generated: string
) => string | Promise<string>

interface PromptOutputProcessorResult {
    /**
     * Updated text
     */
    text?: string
    /**
     * Generated files from the output
     */
    files?: Record<string, string>

    /**
     * User defined errors
     */
    annotations?: Diagnostic[]
}

type PromptOutputProcessorHandler = (
    output: PromptGenerationOutput
) => PromptOutputProcessorResult | Promise<PromptOutputProcessorResult>

interface UrlAdapter {
    contentType?: "text/plain" | "application/json"

    /**
     * Given a friendly URL, return a URL that can be used to fetch the content.
     * @param url
     * @returns
     */
    matcher: (url: string) => string

    /**
     * Convers the body of the response to a string.
     * @param body
     * @returns
     */
    adapter?: (body: string | any) => string | undefined
}

type PromptTemplateResponseType = "json_object" | undefined

interface ModelOptions {
    /**
     * Which LLM model to use.
     *
     * @default gpt-4
     * @example gpt-4 gpt-4-32k gpt-3.5-turbo
     */
    model?: "gpt-4" | "gpt-4-32k" | "gpt-3.5-turbo" | string

    /**
     * Temperature to use. Higher temperature means more hallucination/creativity.
     * Range 0.0-2.0.
     *
     * @default 0.2
     */
    temperature?: number

    /**
     * “Top_p” or nucleus sampling is a setting that decides how many possible words to consider.
     * A high “top_p” value means the model looks at more possible words, even the less likely ones,
     * which makes the generated text more diverse.
     */
    topP?: number

    /**
     * When to stop producing output.
     *
     */
    maxTokens?: number

    /**
     * A deterministic integer seed to use for the model.
     */
    seed?: number
<<<<<<< HEAD
    /**
     * Use AICI controller
     */
    aici?: boolean
=======

    /**
     * Default value for emitting line numbers in fenced code blocks.
     */
    lineNumbers?: boolean
>>>>>>> 56f49e4c
}

interface PromptTemplate extends PromptLike, ModelOptions {
    /**
     * Groups template in UI
     */
    group?: string

    /**
     * Don't show it to the user in lists. Template `system.*` are automatically unlisted.
     */
    unlisted?: boolean

    /**
     * Set if this is a system prompt.
     */
    isSystem?: boolean

    /**
     * Template identifiers for the system prompts (concatenated).
     */
    system?: SystemPromptId[]

    /**
     * Specifies a folder to create output files into
     */
    outputFolder?: string

    /**
     * Specifies the type of output. Default is `markdown`.
     */
    responseType?: PromptTemplateResponseType

    /**
     * Given a user friendly URL, return a URL that can be used to fetch the content. Returns undefined if unknown.
     */
    urlAdapters?: UrlAdapter[]

    /**
     * Secrets required by the prompt
     */
    secrets?: string[]
}

/**
 * Represent a file linked from a `.gpsec.md` document.
 */
interface LinkedFile {
    /**
     * If file is linked through `[foo](./path/to/file)` then this is "foo"
     */
    label: string

    /**
     * Name of the file, relative to project root.
     */
    filename: string

    /**
     * Content of the file.
     */
    content: string
}

interface ChatFunctionDefinition {
    /**
     * The name of the function to be called. Must be a-z, A-Z, 0-9, or contain
     * underscores and dashes, with a maximum length of 64.
     */
    name: string

    /**
     * A description of what the function does, used by the model to choose when and
     * how to call the function.
     */
    description?: string

    /**
     * The parameters the functions accepts, described as a JSON Schema object. See the
     * [guide](https://platform.openai.com/docs/guides/text-generation/function-calling)
     * for examples, and the
     * [JSON Schema reference](https://json-schema.org/understanding-json-schema/) for
     * documentation about the format.
     *
     * Omitting `parameters` defines a function with an empty parameter list.
     */
    parameters?: ChatFunctionParameters
}

/**
 * The parameters the functions accepts, described as a JSON Schema object. See the
 * [guide](https://platform.openai.com/docs/guides/text-generation/function-calling)
 * for examples, and the
 * [JSON Schema reference](https://json-schema.org/understanding-json-schema/) for
 * documentation about the format.
 *
 * Omitting `parameters` defines a function with an empty parameter list.
 */
type ChatFunctionParameters = JSONSchema

interface ChatFunctionCallTrace {
    log(message: string): void
    item(message: string): void
    tip(message: string): void
    fence(message: string, contentType?: string): void
}

/**
 * Position (line, character) in a file. Both are 0-based.
 */
type CharPosition = [number, number]

/**
 * Describes a run of text.
 */
type CharRange = [CharPosition, CharPosition]

/**
 * 0-based line numbers.
 */
type LineRange = [number, number]

interface FileEdit {
    type: string
    filename: string
    label?: string
}

interface ReplaceEdit extends FileEdit {
    type: "replace"
    range: CharRange | LineRange
    text: string
}

interface InsertEdit extends FileEdit {
    type: "insert"
    pos: CharPosition | number
    text: string
}

interface DeleteEdit extends FileEdit {
    type: "delete"
    range: CharRange | LineRange
}

interface CreateFileEdit extends FileEdit {
    type: "createfile"
    overwrite?: boolean
    ignoreIfExists?: boolean
    text: string
}

type Edits = InsertEdit | ReplaceEdit | DeleteEdit | CreateFileEdit

interface ChatFunctionCallContent {
    type?: "content"
    content: string
    edits?: Edits[]
}

interface ChatFunctionCallShell {
    type: "shell"
    command: string
    stdin?: string
    files?: Record<string, string>
    outputFile?: string
    cwd?: string
    args?: string[]
    timeout?: number
    ignoreExitCode?: boolean
}

type ChatFunctionCallOutput =
    | string
    | ChatFunctionCallContent
    | ChatFunctionCallShell

interface FileSystem {
    findFiles(glob: string): Promise<string[]>
    /**
     * Reads the content of a file
     * @param path
     */
    readFile(path: string): Promise<LinkedFile>
}

interface ChatFunctionCallContext {
    trace: ChatFunctionCallTrace
}

interface ChatFunctionCallback {
    definition: ChatFunctionDefinition
    fn: (
        args: { context: ChatFunctionCallContext } & Record<string, any>
    ) => ChatFunctionCallOutput | Promise<ChatFunctionCallOutput>
}

/**
 * A set of text extracted from the context of the prompt execution
 */
interface ExpansionVariables {
    /**
     * Used to delimit multi-line strings, expect for markdown.
     * `fence(X)` is preferred (equivalent to `` $`${env.fence}\n${X}\n${env.fence}` ``)
     */
    fence: string

    /**
     * Used to delimit multi-line markdown strings.
     * `fence(X, { language: "markdown" })` is preferred (equivalent to `` $`${env.markdownFence}\n${X}\n${env.markdownFence}` ``)
     */
    markdownFence: string

    /**
     * Description of the context as markdown; typically the content of a .gpspec.md file.
     */
    spec: LinkedFile

    /**
     * List of linked files parsed in context
     */
    files: LinkedFile[]

    /**
     * current prompt template
     */
    template: PromptDefinition

    /**
     * User defined variables
     */
    vars: Record<string, string>

    /**
     * List of secrets used by the prompt, must be registred in `genaiscript`.
     */
    secrets?: Record<string, string>
}

type MakeOptional<T, P extends keyof T> = Partial<Pick<T, P>> & Omit<T, P>

type PromptArgs = Omit<PromptTemplate, "text" | "id" | "jsSource">

type PromptSystemArgs = Omit<
    PromptArgs,
    "model" | "temperature" | "topP" | "maxTokens" | "seed"
>

type StringLike = string | LinkedFile | LinkedFile[]

interface FenceOptions {
    /**
     * Language of the fenced code block. Defaults to "markdown".
     */
    language?:
        | "markdown"
        | "json"
        | "yaml"
        | "javascript"
        | "typescript"
        | "python"
        | "shell"
        | "toml"
        | string

    /**
     * Prepend each line with a line numbers. Helps with generating diffs.
     */
    lineNumbers?: boolean

    /**
     * JSON schema identifier
     */
    schema?: string
}

interface DefOptions extends FenceOptions {
    /**
     * Filename filter based on file suffix. Case insensitive.
     */
    endsWith?: string

    /**
     * Filename filter using glob syntax.
     */
    glob?: string
}

interface DefImagesOptions {
    detail?: "high" | "low"
}

interface ChatTaskOptions {
    command: string
    cwd?: string
    env?: Record<string, string>
    args?: string[]
}

type JSONSchemaTypeName =
    | "string"
    | "number"
    | "integer"
    | "boolean"
    | "object"
    | "array"
    | "null"

type JSONSchemaType =
    | JSONSchemaString
    | JSONSchemaNumber
    | JSONSchemaBoolean
    | JSONSchemaObject
    | JSONSchemaArray
    | null

interface JSONSchemaString {
    type: "string"
    description?: string
}

interface JSONSchemaNumber {
    type: "number" | "integer"
    description?: string
}

interface JSONSchemaBoolean {
    type: "boolean"
    description?: string
}

interface JSONSchemaObject {
    type: "object"
    description?: string
    properties?: {
        [key: string]: JSONSchemaType
    }
    required?: string[]
    additionalProperties?: boolean
}

interface JSONSchemaArray {
    type: "array"
    description?: string
    items?: JSONSchemaType
}

type JSONSchema = JSONSchemaObject | JSONSchemaArray

interface JSONSchemaValidation {
    schema?: JSONSchema
    valid: boolean
    error?: string
}

interface DataFrame {
    schema?: string
    data: unknown
    validation?: JSONSchemaValidation
}

interface RunPromptResult {
    text: string
    finishReason?:
        | "stop"
        | "length"
        | "tool_calls"
        | "content_filter"
        | "cancel"
}

/**
 * Path manipulation functions.
 */
interface Path {
    /**
     * Returns the last portion of a path. Similar to the Unix basename command.
     * @param path
     */
    dirname(path: string): string

    /**
     * Returns the extension of the path, from the last '.' to end of string in the last portion of the path.
     * @param path
     */
    extname(path: string): string

    /**
     * Returns the last portion of a path, similar to the Unix basename command.
     */
    basename(path: string, suffix?: string): string

    /**
     * The path.join() method joins all given path segments together using the platform-specific separator as a delimiter, then normalizes the resulting path.
     * @param paths
     */
    join(...paths: string[]): string

    /**
     * The path.normalize() method normalizes the given path, resolving '..' and '.' segments.
     */
    normalize(...paths: string[]): string

    /**
     * The path.relative() method returns the relative path from from to to based on the current working directory. If from and to each resolve to the same path (after calling path.resolve() on each), a zero-length string is returned.
     */
    relative(from: string, to: string): string

    /**
     * The path.resolve() method resolves a sequence of paths or path segments into an absolute path.
     * @param pathSegments
     */
    resolve(...pathSegments: string[]): string
}

interface Fenced {
    label: string
    language?: string
    content: string
    args?: { schema?: string } & Record<string, string>

    validation?: JSONSchemaValidation
}

interface XMLParseOptions {
    allowBooleanAttributes?: boolean
    ignoreAttributes?: boolean
    ignoreDeclaration?: boolean
    ignorePiTags?: boolean
    parseAttributeValue?: boolean
    removeNSPrefix?: boolean
    unpairedTags?: string[]
}

interface Parsers {
    /**
     * Parses text as a JSON5 payload
     */
    JSON5(
        content: string | LinkedFile,
        options?: { defaultValue?: any }
    ): any | undefined
    /**
     * Parses text as a YAML paylaod
     */
    YAML(
        content: string | LinkedFile,
        options?: { defaultValue?: any }
    ): any | undefined

    /**
     * Parses text as TOML payload
     * @param text text as TOML payload
     */
    TOML(
        content: string | LinkedFile,
        options?: { defaultValue?: any }
    ): any | undefined

    /**
     * Parses the front matter of a markdown file
     * @param content
     * @param defaultValue
     */
    frontmatter(
        content: string | LinkedFile,
        options?: { defaultValue?: any; format: "yaml" | "json" | "toml" }
    ): any | undefined

    /**
     * Parses a file or URL as PDF
     * @param content
     */
    PDF(
        content: string | LinkedFile,
        options?: {
            filter?: (pageIndex: number, text?: string) => boolean
        }
    ): Promise<{ file: LinkedFile; pages: string[] } | undefined>

    /**
     * Parses a .docx file
     * @param content
     */
    DOCX(
        content: string | LinkedFile
    ): Promise<{ file: LinkedFile } | undefined>

    /**
     * Parses a CSV file or text
     * @param content
     */
    CSV(
        content: string | LinkedFile,
        options?: { delimiter?: string; headers?: string[] }
    ): object[] | undefined

    /**
     * Parses a .env file
     * @param content
     */
    dotEnv(content: string | LinkedFile): Record<string, string>

    /**
     * Parses a .ini file
     * @param content
     */
    INI(
        content: string | LinkedFile,
        options?: { defaultValue?: any }
    ): any | undefined

    /**
     * Parses a .xml file
     * @param content
     */
    XML(
        content: string | LinkedFile,
        options?: { defaultValue?: any } & XMLParseOptions
    ): any | undefined

    /**
     * Estimates the number of tokens in the content.
     * @param content content to tokenize
     */
    tokens(content: string | LinkedFile): number

    /**
     * Parses fenced code sections in a markdown text
     */
    fences(content: string | LinkedFile): Fenced[]

    /**
     * Parses various format of annotations (error, warning, ...)
     * @param content
     */
    annotations(content: string | LinkedFile): Diagnostic[]
}

interface AICIGenOptions {
    /**
     * Make sure the generated text is one of the options.
     */
    options?: string[]
    /**
     * Make sure the generated text matches given regular expression.
     */
    regex?: string | RegExp
    /**
     * Make sure the generated text matches given yacc-like grammar.
     */
    yacc?: string
    /**
     * Make sure the generated text is a substring of the given string.
     */
    substring?: string
    /**
     * Used together with `substring` - treat the substring as ending the substring
     * (typically '"' or similar).
     */
    substringEnd?: string
    /**
     * Store result of the generation (as bytes) into a shared variable.
     */
    storeVar?: string
    /**
     * Stop generation when the string is generated (the result includes the string and any following bytes (from the same token)).
     */
    stopAt?: string
    /**
     * Stop generation when the given number of tokens have been generated.
     */
    maxTokens?: number
}

interface AICINode {
    type: "aici"
    name: "gen"
}

interface AICIGenNode extends AICINode {
    name: "gen"
    options: AICIGenOptions
}

interface AICI {
    /**
     * Generate a string that matches given constraints.
     * If the tokens do not map cleanly into strings, it will contain Unicode replacement characters.
     */
    gen(options: AICIGenOptions): AICIGenNode
}

interface YAML {
    /**
     * Converts an object to its YAML representation
     * @param obj
     */
    stringify(obj: any): string
    /**
     * Parses a YAML string to object
     */
    parse(text: string): any
}

interface INI {
    /**
     * Parses a .ini file
     * @param text
     */
    parse(text: string): any

    /**
     * Converts an object to.ini string
     * @param value
     */
    stringify(value: any): string
}

interface CSV {
    /**
     * Parses a CSV string to an array of objects
     * @param text
     * @param options
     */
    parse(
        text: string,
        options?: {
            delimiter?: string
            headers?: string[]
        }
    ): object[]

    /**
     * Converts an array of object that represents a data table to a markdown table
     * @param csv
     * @param options
     */
    mardownify(csv: object[], options?: { headers?: string[] }): string
}

interface HighlightOptions {
    maxLength?: number
}

interface SearchResult {
    webPages: LinkedFile[]
}

interface Retreival {
    /**
     * Executers a Bing web search. Requires to configure the BING_SEARCH_API_KEY secret.
     * @param query
     */
    webSearch(query: string): Promise<SearchResult>

    /**
     * Search for embeddings
     */
    search(
        query: string,
        files: (string | LinkedFile)[],
        options?: {
            /**
             * Maximum number of embeddings to use
             */
            topK?: number
            /**
             * Minimum similarity score
             */
            minScore?: number
        }
    ): Promise<{
        files: LinkedFile[]
        fragments: LinkedFile[]
    }>

    /**
     * Generate an outline of the files
     * @param files
     */
    outline(files: LinkedFile[]): Promise<string>
}

type FetchTextOptions = Omit<RequestInit, "body" | "signal" | "window">

interface DefDataOptions {
    format?: "json" | "yaml" | "csv"
    headers?: string[]
}

interface DefSchemaOptions {
    format?: "typescript" | "json" | "yaml"
}

type ChatFunctionHandler = (
    args: { context: ChatFunctionCallContext } & Record<string, any>
) => ChatFunctionCallOutput | Promise<ChatFunctionCallOutput>

// keep in sync with prompt_type.d.ts
interface RunPromptContext {
    writeText(body: string): void
    $(strings: TemplateStringsArray, ...args: any[]): void
    fence(body: StringLike, options?: FenceOptions): void
    def(name: string, body: StringLike, options?: DefOptions): string
    runPrompt(
        generator: (ctx: RunPromptContext) => void | Promise<void>,
        options?: ModelOptions
    ): Promise<RunPromptResult>
}

interface PromptGenerationOutput {
    /**
     * LLM output.
     */
    text: string

    /**
     * Parsed fence sections
     */
    fences: Fenced[]

    /**
     * Parsed data sections
     */
    frames: DataFrame[]

    /**
     * A map of file updates
     */
    fileEdits: Record<string, { before: string; after: string }>

    /**
     * Generated variables, typically from AICI.gen
     */
    genVars: Record<string, string>
}

interface PromptContext extends RunPromptContext {
    script(options: PromptArgs): void
    system(options: PromptSystemArgs): void
    defImages(files: StringLike, options?: DefImagesOptions): void
    defFunction(
        name: string,
        description: string,
        parameters: ChatFunctionParameters,
        fn: ChatFunctionHandler
    ): void
    defFileMerge(fn: FileMergeHandler): void
    defOutput(fn: PromptOutputProcessorHandler): void
    defSchema(
        name: string,
        schema: JSONSchema,
        options?: DefSchemaOptions
    ): string
    defData(
        name: string,
        data: object[] | object,
        options?: DefDataOptions
    ): string
    fetchText(
        urlOrFile: string | LinkedFile,
        options?: FetchTextOptions
    ): Promise<{
        ok: boolean
        status: number
        text?: string
        file?: LinkedFile
    }>
    cancel(reason?: string): void
    env: ExpansionVariables
    path: Path
    parsers: Parsers
    retreival: Retreival
    fs: FileSystem
    YAML: YAML
    CSV: CSV
    INI: INI
    AICI: AICI
}



// keep in sync with PromptContext!

/**
 * Setup prompt title and other parameters.
 * Exactly one call should be present on top of .genai.js file.
 */
declare function script(options: PromptArgs): void

/**
 * Equivalent of script() for system prompts.
 */
declare function system(options: PromptSystemArgs): void

/**
 * Append given string to the prompt. It automatically appends "\n".
 * Typically best to use `` $`...` ``-templates instead.
 */
declare function writeText(body: string): void

/**
 * Append given string to the prompt. It automatically appends "\n".
 * `` $`foo` `` is the same as `text("foo")`.
 */
declare function $(strings: TemplateStringsArray, ...args: any[]): string

/**
 * Appends given (often multi-line) string to the prompt, surrounded in fences.
 * Similar to `text(env.fence); text(body); text(env.fence)`
 *
 * @param body string to be fenced
 */
declare function fence(body: StringLike, options?: FenceOptions): void

/**
 * Defines `name` to be the (often multi-line) string `body`.
 * Similar to `text(name + ":"); fence(body, language)`
 *
 * @param name name of defined entity, eg. "NOTE" or "This is text before NOTE"
 * @param body string to be fenced/defined
 * @returns variable name
 */
declare function def(name: string, body: StringLike, options?: DefOptions): string

/**
 * Declares a function that can be called from the prompt.
 * @param name The name of the function to be called. Must be a-z, A-Z, 0-9, or contain underscores and dashes, with a maximum length of 64.
 * @param description A description of what the function does, used by the model to choose when and how to call the function.
 * @param parameters The parameters the functions accepts, described as a JSON Schema object.
 * @param fn callback invoked when the LLM requests to run this function
 */
declare function defFunction(
    name: string,
    description: string,
    parameters: ChatFunctionParameters,
    fn: ChatFunctionHandler
): void

/**
 * Registers a callback to be called when a file is being merged
 * @param fn
 */
declare function defFileMerge(fn: FileMergeHandler): void

/**
 * Variables coming from the fragment on which the prompt is operating.
 */
declare var env: ExpansionVariables

/**
 * Path manipulation functions.
 */
declare var path: Path

/**
 * A set of parsers for well-known file formats
 */
declare var parsers: Parsers

/**
 * Retreival Augmented Generation services
 */
declare var retreival: Retreival

/**
 * Access to file system operation on the current workspace.
 */
declare var fs: FileSystem

/**
 * YAML parsing and stringifying functions.
 */
declare var YAML: YAML

/**
 * INI parsing and stringifying.
 */
declare var INI: INI

/**
 * AICI operations
 */
declare var AICI: AICI

/**
 * Fetches a given URL and returns the response.
 * @param url
 */
declare function fetchText(
    url: string | LinkedFile,
    options?: FetchTextOptions
): Promise<{ ok: boolean; status: number; text?: string; file?: LinkedFile }>

/**
 * Declares a JSON schema variable.
 * @param name name of the variable
 * @param schema JSON schema instance
 * @returns variable name
 */
declare function defSchema(
    name: string,
    schema: JSONSchema,
    options?: DefSchemaOptions
): void

/**
 * Adds images to the prompt
 * @param files
 * @param options
 */
declare function defImages(files: StringLike, options?: DefImagesOptions): void

/**
 * Renders a table or object in the prompt
 * @param name
 * @param data
 * @param options
 * @returns variable name
 */
declare function defData(
    name: string,
    data: object[] | object,
    options?: DefDataOptions
): string

/**
 * Cancels the current prompt generation/execution with the given reason.
 * @param reason
 */
declare function cancel(reason?: string): void

/**
 * Expands and executes prompt
 * @param generator
 */
declare function runPrompt(
    generator: (ctx: RunPromptContext) => void | Promise<void>,
    options?: ModelOptions
): Promise<RunPromptResult>


/**
 * Registers a callback to process the LLM output
 * @param fn 
 */
declare function defOutput(fn: PromptOutputProcessorHandler): void<|MERGE_RESOLUTION|>--- conflicted
+++ resolved
@@ -124,18 +124,15 @@
      * A deterministic integer seed to use for the model.
      */
     seed?: number
-<<<<<<< HEAD
+
+    /**
+     * Default value for emitting line numbers in fenced code blocks.
+     */
+    lineNumbers?: boolean
     /**
      * Use AICI controller
      */
     aici?: boolean
-=======
-
-    /**
-     * Default value for emitting line numbers in fenced code blocks.
-     */
-    lineNumbers?: boolean
->>>>>>> 56f49e4c
 }
 
 interface PromptTemplate extends PromptLike, ModelOptions {
